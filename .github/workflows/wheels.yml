# Workflow to build and test wheels.
# To work on the wheel building infrastructure on a fork, comment out:
#
# if: github.repository == 'scipy/scipy'
#
# in the get_commit_message job include [wheel build] in your commit
# message to trigger the build. All files related to wheel building are located
# at tools/wheels/
name: Wheel builder

on:
  schedule:
  #        ┌───────────── minute (0 - 59)
  #        │  ┌───────────── hour (0 - 23)
  #        │  │ ┌───────────── day of the month (1 - 31)
  #        │  │ │ ┌───────────── month (1 - 12 or JAN-DEC)
  #        │  │ │ │ ┌───────────── day of the week (0 - 6 or SUN-SAT)
  #        │  │ │ │ │
  - cron: "9  9 * * *"
  push:
    branches:
      - maintenance/**
  pull_request:
    branches:
      - main
      - maintenance/**
  workflow_dispatch:

permissions:
   contents: read  # to fetch code (actions/checkout)

concurrency:
  group: ${{ github.workflow }}-${{ github.head_ref || github.run_id }}
  cancel-in-progress: true

jobs:
  get_commit_message:
    name: Get commit message
    runs-on: ubuntu-latest
    if: github.repository == 'scipy/scipy'
    outputs:
      message: ${{ steps.commit_message.outputs.message }}
    steps:
      - name: Checkout scipy
        uses: actions/checkout@v4.1.1
        # Gets the correct commit message for pull request
        with:
          ref: ${{ github.event.pull_request.head.sha }}
      - name: Get commit message
        id: commit_message
        run: |
          set -xe
          COMMIT_MSG=$(git log --no-merges -1)
          RUN="0"
          if [[ "$COMMIT_MSG" == *"[wheel build]"* ]]; then
              RUN="1" 
          fi
          echo "message=$RUN" >> $GITHUB_OUTPUT
          echo github.ref ${{ github.ref }}

  build_wheels:
    name: Wheel, ${{ matrix.python[0] }}-${{ matrix.buildplat[1] }}
      ${{ matrix.buildplat[2] }} ${{ matrix.buildplat[3] }}
      ${{ matrix.buildplat[4] }}
    needs: get_commit_message
    if: >-
      contains(needs.get_commit_message.outputs.message, '1') ||
      github.event_name == 'schedule' ||
      github.event_name == 'workflow_dispatch'
    runs-on: ${{ matrix.buildplat[0] }}

    strategy:
      # Ensure that a wheel builder finishes even if another fails
      fail-fast: false
      matrix:
        # Github Actions doesn't support pairing matrix values together, let's improvise
        # https://github.com/github/feedback/discussions/7835#discussioncomment-1769026
        buildplat:
        # should also be able to do multi-archs on a single entry, e.g.
        # [windows-2019, win*, "AMD64 x86"]. However, those two require a different compiler setup
        # so easier to separate out here.
        - [ubuntu-22.04, manylinux, x86_64, "", ""]
        - [ubuntu-22.04, musllinux, x86_64, "", ""]
        - [macos-12, macosx, x86_64, openblas, "10.13"]
        - [macos-13, macosx, x86_64, accelerate, "14.0"]
        - [macos-14, macosx, arm64, openblas, "12.3"]
        - [macos-14, macosx, arm64, accelerate, "14.0"]
        - [windows-2019, win, AMD64, "", ""]
        python: [["cp310", "3.10"], ["cp311", "3.11"], ["cp312", "3.12"], ["cp313", "3.13"]]
        # python[0] is used to specify the python versions made by cibuildwheel

    env:
      IS_32_BIT: ${{ matrix.buildplat[2] == 'x86' }}
      # upload to staging if it's a push to a maintenance branch and the last
      # commit message contains '[wheel build]'
      IS_PUSH: ${{ github.event_name == 'push' && startsWith(github.ref, 'refs/heads/maintenance') && contains(needs.get_commit_message.outputs.message, '1') }}
      IS_SCHEDULE_DISPATCH: ${{ github.event_name == 'schedule' || github.event_name == 'workflow_dispatch' }}

    steps:
      - name: Checkout scipy
        uses: actions/checkout@v4.1.1
        with:
          submodules: true
          fetch-depth: 0

      - uses: actions/setup-python@v5
        with:
          python-version: 3.11

      - name: win_amd64 - install rtools
        run: |
          # mingw-w64
          choco install rtools -y --no-progress --force --version=4.0.0.20220206
          echo "c:\rtools40\ucrt64\bin;" >> $env:GITHUB_PATH
        if: ${{ runner.os == 'Windows' && env.IS_32_BIT == 'false' }}

      - name: windows - set PKG_CONFIG_PATH
        if: ${{ runner.os == 'Windows' }}
        run: |
          $env:CIBW = "${{ github.workspace }}"
          # It seems somewhere in the env passing, `\` is not
          # passed through, so convert it to '/'
          $env:CIBW=$env:CIBW.replace("\","/")
          echo "CIBW_ENVIRONMENT=PKG_CONFIG_PATH=$env:CIBW" >> $env:GITHUB_ENV

      - name: Setup macOS
        if: startsWith( matrix.buildplat[0], 'macos-' )
        run: |
          if [[ ${{ matrix.buildplat[3] }} == 'accelerate' ]]; then
            echo CIBW_CONFIG_SETTINGS=\"setup-args=-Dblas=accelerate\" >> "$GITHUB_ENV"
            # Always use preinstalled gfortran for Accelerate builds
            ln -s $(which gfortran-13) gfortran
            export PATH=$PWD:$PATH
            echo "PATH=$PATH" >> "$GITHUB_ENV"
            LIB_PATH=$(dirname $(gfortran --print-file-name libgfortran.dylib))
          fi
          if [[ ${{ matrix.buildplat[4] }} == '10.13' ]]; then
            # 20240621 macos-12 images span Xcode 13.1-->14.2
            XCODE_VER='13.4.1'
          else
            XCODE_VER='15.2'
          fi
          CIBW="sudo xcode-select -s /Applications/Xcode_${XCODE_VER}.app"
          echo "CIBW_BEFORE_ALL=$CIBW" >> $GITHUB_ENV
          # setting SDKROOT necessary when using the gfortran compiler
          # installed in cibw_before_build_macos.sh
          sudo xcode-select -s /Applications/Xcode_${XCODE_VER}.app
          CIBW="MACOSX_DEPLOYMENT_TARGET=${{ matrix.buildplat[4] }}\
            SDKROOT=$(xcrun --sdk macosx --show-sdk-path)\
            PKG_CONFIG_PATH=${{ github.workspace }}"
          echo "CIBW_ENVIRONMENT=$CIBW" >> "$GITHUB_ENV"

          echo "REPAIR_PATH=$LIB_PATH" >> "$GITHUB_ENV"
          
          PREFIX=DYLD_LIBRARY_PATH="\$(dirname \$(gfortran --print-file-name libgfortran.dylib))"
          # remove libgfortran from location used for linking (if any), to
          # check wheel has bundled things correctly and all tests pass without
          # needing installed gfortran
          POSTFIX=" sudo rm -rf /opt/gfortran-darwin-x86_64-native &&\
                    sudo rm -rf /usr/local/gfortran/lib"
          CIBW="$PREFIX delocate-listdeps -d {wheel} && echo "-----------" &&\
            $PREFIX delocate-wheel -v $EXCLUDE --require-archs \
            {delocate_archs} -w {dest_dir} {wheel} && echo "-----------" &&\
            delocate-listdeps -d {dest_dir}/*.whl && echo "-----------" &&\
            $POSTFIX"
          
          # Rename x86 Accelerate wheel to test on macOS 13 runner
          if [[ ${{ matrix.buildplat[0] }} == 'macos-13' && ${{ matrix.buildplat[4] }} == '14.0' ]]; then
            CIBW+=" && mv {dest_dir}/\$(basename {wheel}) \
              {dest_dir}/\$(echo \$(basename {wheel}) | sed 's/14_0/13_0/')"
          fi
          
          # macos-arm64-openblas wheels that target macos-12 need a
          # MACOS_DEPLOYMENT_TARGET of 12.3 otherwise delocate complains.
          # Unclear of cause, possibly build tool related.
          # This results in wheels that have 12_3 in their name. Since Python
          # has no concept of minor OS versions in packaging land rename the
          # wheel back to 12.
          if [[ ${{ matrix.buildplat[0] }} == 'macos-14' && ${{ matrix.buildplat[4] }} == '12.3' ]]; then
            CIBW+=" && echo \$(ls {dest_dir}) && \
            mv {dest_dir}/*.whl \$(find {dest_dir} -type f -name '*.whl' | sed 's/12_3/12_0/')"
          fi          
          echo "CIBW_REPAIR_WHEEL_COMMAND_MACOS=$CIBW" >> "$GITHUB_ENV"

      - name: Inject environment variable for python dev version
        if: matrix.python[1] == '3.13'
        shell: bash
        run: |
          # For dev versions of python need to use wheels from scientific-python-nightly-wheels
          # When the python version is released please comment out this section, but do not remove
          # (there will soon be another dev version to target).
          DEPS0="pip install --pre -i https://pypi.anaconda.org/scientific-python-nightly-wheels/simple numpy"
          DEPS1="pip install ninja meson-python pybind11 pythran cython"
          
          CIBW="$DEPS0;$DEPS1;bash {project}/tools/wheels/cibw_before_build_linux.sh {project}"
          echo "CIBW_BEFORE_BUILD_LINUX=$CIBW" >> "$GITHUB_ENV"
          
          CIBW="$DEPS0 && $DEPS1 && bash {project}/tools/wheels/cibw_before_build_win.sh {project}"
          echo "CIBW_BEFORE_BUILD_WINDOWS=$CIBW" >> "$GITHUB_ENV"
          
          CIBW="$DEPS0;$DEPS1;bash {project}/tools/wheels/cibw_before_build_macos.sh {project}"
          echo "CIBW_BEFORE_BUILD_MACOS=$CIBW" >> "$GITHUB_ENV"

          echo "CIBW_BEFORE_TEST=$DEPS0" >> "$GITHUB_ENV"
          
          CIBW="pip; args: --no-build-isolation"
          echo "CIBW_BUILD_FRONTEND=$CIBW" >> "$GITHUB_ENV" 

      - name: Build wheels
<<<<<<< HEAD
        uses: pypa/cibuildwheel@v2.19.1
=======
        uses: pypa/cibuildwheel@v2.20.0
>>>>>>> 91ad8138
        env:
          CIBW_BUILD: ${{ matrix.python[0] }}-${{ matrix.buildplat[1] }}*
          CIBW_ARCHS: ${{ matrix.buildplat[2] }}
          CIBW_PRERELEASE_PYTHONS: True

      - name: Rename macOS wheels
        if: startsWith( matrix.buildplat[0], 'macos-' )
        run: |
          # macos-x86_64-accelerate wheels targeting macos-14 were renamed to 13
          # so they could be tested. Shift wheel name back to targeting 14.
          if [[ ${{ matrix.buildplat[0] }} == 'macos-13' && ${{ matrix.buildplat[4] }} == '14.0' ]]; then
            mv ./wheelhouse/*.whl $(find ./wheelhouse -type f -name '*.whl' | sed 's/13_0/14_0/')
          fi

      - uses: actions/upload-artifact@v4
        with:
          path: ./wheelhouse/*.whl
          name: ${{ matrix.python[0] }}-${{ matrix.buildplat[1] }}
            ${{ matrix.buildplat[2] }} ${{ matrix.buildplat[3] }}
            ${{ matrix.buildplat[4] }}

      - uses: conda-incubator/setup-miniconda@v3
        with:
          # for installation of anaconda-client, required for upload to
          # anaconda.org
          # default (and activated) environment name is test
          # Note that this step is *after* specific pythons have been used to
          # build and test the wheel
          auto-update-conda: true
          python-version: "3.10"
          miniconda-version: "latest"

      - name: Upload wheels
        if: success()
        shell: bash -el {0}
        # see https://github.com/marketplace/actions/setup-miniconda for why
        # `-el {0}` is required.
        env:
          SCIPY_STAGING_UPLOAD_TOKEN: ${{ secrets.SCIPY_STAGING_UPLOAD_TOKEN }}
          SCIPY_NIGHTLY_UPLOAD_TOKEN: ${{ secrets.SCIPY_NIGHTLY_UPLOAD_TOKEN }}
        run: |
          conda install -y anaconda-client
          source tools/wheels/upload_wheels.sh
          set_upload_vars
          # For cron jobs (restricted to main branch) or "Run workflow" trigger
          # an upload to:
          #
          # https://anaconda.org/scientific-python-nightly-wheels/scipy
          # 
          # Pushes to a maintenance branch that contain '[wheel build]' will
          # cause wheels to be built and uploaded to:
          #
          # https://anaconda.org/multibuild-wheels-staging/scipy
          #
          # The tokens were originally generated at anaconda.org
          upload_wheels<|MERGE_RESOLUTION|>--- conflicted
+++ resolved
@@ -207,11 +207,7 @@
           echo "CIBW_BUILD_FRONTEND=$CIBW" >> "$GITHUB_ENV" 
 
       - name: Build wheels
-<<<<<<< HEAD
-        uses: pypa/cibuildwheel@v2.19.1
-=======
         uses: pypa/cibuildwheel@v2.20.0
->>>>>>> 91ad8138
         env:
           CIBW_BUILD: ${{ matrix.python[0] }}-${{ matrix.buildplat[1] }}*
           CIBW_ARCHS: ${{ matrix.buildplat[2] }}
