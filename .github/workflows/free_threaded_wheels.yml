# Workflow to build and test wheels for the free-threaded Python build.
#
# This should be merged back into wheels.yml when free-threaded wheel
# builds can be uploaded to pypi along with the rest of scipy's release
# artifacts.
#
# To work on the wheel building infrastructure on a fork, comment out:
#
# if: github.repository == 'scipy/scipy'
#
# in the get_commit_message job. Be sure to include [wheel build] in your commit
# message to trigger the build. All files related to wheel building are located
# at tools/wheels/
name: Free-Threaded Wheel Builder

on:
    schedule:
    #        ┌───────────── minute (0 - 59)
    #        │  ┌───────────── hour (0 - 23)
    #        │  │ ┌───────────── day of the month (1 - 31)
    #        │  │ │ ┌───────────── month (1 - 12 or JAN-DEC)
    #        │  │ │ │ ┌───────────── day of the week (0 - 6 or SUN-SAT)
    #        │  │ │ │ │
    - cron: "9  9 * * *"
    push:
      branches:
        - maintenance/**
    pull_request:
      branches:
        - main
        - maintenance/**
    workflow_dispatch:

concurrency:
  group: ${{ github.workflow }}-${{ github.head_ref || github.run_id }}
  cancel-in-progress: true

permissions:
  contents: read # to fetch code (actions/checkout)

jobs:
  get_commit_message:
    name: Get commit message
    runs-on: ubuntu-latest
    if: github.repository == 'scipy/scipy'
    outputs:
      message: ${{ steps.commit_message.outputs.message }}
    steps:
      - name: Checkout scipy
        uses: actions/checkout@v4.1.1
        # Gets the correct commit message for pull request
        with:
          ref: ${{ github.event.pull_request.head.sha }}
      - name: Get commit message
        id: commit_message
        run: |
          set -xe
          COMMIT_MSG=$(git log --no-merges -1)
          RUN="0"
          if [[ "$COMMIT_MSG" == *"[wheel build]"* ]]; then
              RUN="1"
          fi
          echo "message=$RUN" >> $GITHUB_OUTPUT
          echo github.ref ${{ github.ref }}

  build_wheels:
    name: Wheel, ${{ matrix.python[0] }}-${{ matrix.buildplat[1] }}
      ${{ matrix.buildplat[2] }} ${{ matrix.buildplat[3] }}
      ${{ matrix.buildplat[4] }}
    needs: get_commit_message
    if: >-
      contains(needs.get_commit_message.outputs.message, '1') ||
      github.event_name == 'schedule' ||
      github.event_name == 'workflow_dispatch'
    runs-on: ${{ matrix.buildplat[0] }}
    strategy:
      # Ensure that a wheel builder finishes even if another fails
      fail-fast: false
      matrix:
        # Github Actions doesn't support pairing matrix values together, let's improvise
        # https://github.com/github/feedback/discussions/7835#discussioncomment-1769026
        buildplat:
          - [ubuntu-22.04, manylinux, x86_64, "", ""]
          - [ubuntu-22.04, musllinux, x86_64, "", ""]
          - [macos-12, macosx, x86_64, openblas, "10.9"]
          - [macos-13, macosx, x86_64, accelerate, "14.0"]
          # OpenBLAS builds with deployment target set to 12 are failing due
          # to relocation issues of gfortran dylibs
          # - [macos-14, macosx, arm64, openblas, "12.0"]
          - [macos-14, macosx, arm64, accelerate, "14.0"]
          # TODO: build scipy and set up Windows and MacOS
          # cibuildwheel does not yet support Mac for free-threaded python
          # windows is supported but numpy doesn't build on the image yet
        python: [["cp313t", '3.13']]
    env:
      IS_32_BIT: ${{ matrix.buildplat[2] == 'x86' }}
      # upload to staging if it's a push to a maintenance branch and the last
      # commit message contains '[wheel build]'
      IS_PUSH: ${{ github.event_name == 'push' && startsWith(github.ref, 'refs/heads/maintenance') && contains(needs.get_commit_message.outputs.message, '1') }}
      IS_SCHEDULE_DISPATCH: ${{ github.event_name == 'schedule' || github.event_name == 'workflow_dispatch' }}
    steps:
      - name: Checkout scipy
        uses: actions/checkout@b4ffde65f46336ab88eb53be808477a3936bae11 # v4.1.1
        with:
          submodules: true

      # Used to push the built wheels
      - uses: actions/setup-python@82c7e631bb3cdc910f68e0081d67478d79c6982d # v5.1.0
        with:
          python-version: "3.x"

      - name: Setup macOS
        if: startsWith( matrix.buildplat[0], 'macos-' )
        run: |
          if [[ ${{ matrix.buildplat[3] }} == 'accelerate' ]]; then
            echo CIBW_CONFIG_SETTINGS=\"setup-args=-Dblas=accelerate\" >> "$GITHUB_ENV"
            # Always use preinstalled gfortran for Accelerate builds
            ln -s $(which gfortran-13) gfortran
            export PATH=$PWD:$PATH
            echo "PATH=$PATH" >> "$GITHUB_ENV"
            LIB_PATH=$(dirname $(gfortran --print-file-name libgfortran.dylib))
          fi
          if [[ ${{ matrix.buildplat[4] }} == '10.9' ]]; then
            # Newest version of Xcode that supports macOS 10.9
            XCODE_VER='13.4.1'
          else
            XCODE_VER='15.2'
          fi
          CIBW="sudo xcode-select -s /Applications/Xcode_${XCODE_VER}.app"
          echo "CIBW_BEFORE_ALL=$CIBW" >> $GITHUB_ENV
          # setting SDKROOT necessary when using the gfortran compiler
          # installed in cibw_before_build_macos.sh
          sudo xcode-select -s /Applications/Xcode_${XCODE_VER}.app
          CIBW="MACOSX_DEPLOYMENT_TARGET=${{ matrix.buildplat[4] }}\
            SDKROOT=$(xcrun --sdk macosx --show-sdk-path)\
            PKG_CONFIG_PATH=${{ github.workspace }}"
          echo "CIBW_ENVIRONMENT_MACOS=$CIBW" >> "$GITHUB_ENV"

          echo "REPAIR_PATH=$LIB_PATH" >> "$GITHUB_ENV"

          PREFIX=DYLD_LIBRARY_PATH="\$(dirname \$(gfortran --print-file-name libgfortran.dylib))"
          # remove libgfortran from location used for linking (if any), to
          # check wheel has bundled things correctly and all tests pass without
          # needing installed gfortran
          POSTFIX=" sudo rm -rf /opt/gfortran-darwin-x86_64-native &&\
                    sudo rm -rf /usr/local/gfortran/lib"
          CIBW="$PREFIX delocate-listdeps -d {wheel} && echo "-----------" &&\
            $PREFIX delocate-wheel -v $EXCLUDE --require-archs \
            {delocate_archs} -w {dest_dir} {wheel} && echo "-----------" &&\
            delocate-listdeps -d {dest_dir}/*.whl && echo "-----------" &&\
            $POSTFIX"

          # Rename x86 Accelerate wheel to test on macOS 13 runner
          if [[ ${{ matrix.buildplat[0] }} == 'macos-13' && ${{ matrix.buildplat[4] }} == '14.0' ]]; then
            CIBW+=" && mv {dest_dir}/\$(basename {wheel}) \
              {dest_dir}/\$(echo \$(basename {wheel}) | sed 's/14_0/13_0/')"
          fi
          echo "CIBW_REPAIR_WHEEL_COMMAND_MACOS=$CIBW" >> "$GITHUB_ENV"

      - name: Build wheels
<<<<<<< HEAD
        uses: pypa/cibuildwheel@a8d190a111314a07eb5116036c4b3fb26a4e3162  # v2.19.0
=======
        uses: pypa/cibuildwheel@v2.20.0
>>>>>>> 91ad8138
        env:
          CIBW_PRERELEASE_PYTHONS: True
          CIBW_FREE_THREADED_SUPPORT: True
          CIBW_BUILD: ${{ matrix.python[0] }}-${{ matrix.buildplat[1] }}*
          CIBW_ARCHS: ${{ matrix.buildplat[2] }}
          # TODO: remove along with installing build deps in
          # cibw_before_build.sh when a released cython can build numpy
          CIBW_BUILD_FRONTEND: "pip; args: --no-build-isolation"

      - name: Rename after test (macOS x86 Accelerate only)
        # Rename x86 Accelerate wheel back so it targets macOS >= 14
        if: matrix.buildplat[0] == 'macos-13' && matrix.buildplat[4] == '14.0'
        run: |
          mv ./wheelhouse/*.whl $(find ./wheelhouse -type f -name '*.whl' | sed 's/13_0/14_0/')

      - uses: actions/upload-artifact@v4
        with:
          path: ./wheelhouse/*.whl
          name: ${{ matrix.python[0] }}-${{ matrix.buildplat[1] }}
            ${{ matrix.buildplat[2] }} ${{ matrix.buildplat[3] }}
            ${{ matrix.buildplat[4] }}

      - uses: conda-incubator/setup-miniconda@v3
        with:
          # for installation of anaconda-client, required for upload to
          # anaconda.org
          # default (and activated) environment name is test
          # Note that this step is *after* specific pythons have been used to
          # build and test the wheel
          auto-update-conda: true
          python-version: "3.10"
          miniconda-version: "latest"

      - name: Upload wheels
        if: success()
        shell: bash -el {0}
        # see https://github.com/marketplace/actions/setup-miniconda for why
        # `-el {0}` is required.
        env:
          SCIPY_STAGING_UPLOAD_TOKEN: ${{ secrets.SCIPY_STAGING_UPLOAD_TOKEN }}
          SCIPY_NIGHTLY_UPLOAD_TOKEN: ${{ secrets.SCIPY_NIGHTLY_UPLOAD_TOKEN }}
        run: |
          conda install -y anaconda-client
          source tools/wheels/upload_wheels.sh
          set_upload_vars
          # For cron jobs (restricted to main branch) or "Run workflow" trigger
          # an upload to:
          #
          # https://anaconda.org/scientific-python-nightly-wheels/scipy
          #
          # Pushes to a maintenance branch that contain '[wheel build]' will
          # cause wheels to be built and uploaded to:
          #
          # https://anaconda.org/multibuild-wheels-staging/scipy
          #
          # The tokens were originally generated at anaconda.org
          upload_wheels<|MERGE_RESOLUTION|>--- conflicted
+++ resolved
@@ -158,11 +158,7 @@
           echo "CIBW_REPAIR_WHEEL_COMMAND_MACOS=$CIBW" >> "$GITHUB_ENV"
 
       - name: Build wheels
-<<<<<<< HEAD
-        uses: pypa/cibuildwheel@a8d190a111314a07eb5116036c4b3fb26a4e3162  # v2.19.0
-=======
         uses: pypa/cibuildwheel@v2.20.0
->>>>>>> 91ad8138
         env:
           CIBW_PRERELEASE_PYTHONS: True
           CIBW_FREE_THREADED_SUPPORT: True
