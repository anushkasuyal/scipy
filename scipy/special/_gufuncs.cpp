#include "ufunc.h"

<<<<<<< HEAD
#include "special.h"
#include "special/bessel.h"
#include "special/legendre.h"
#include "special/sph_harm.h"
=======
#include "xsf_special.h"
>>>>>>> 91ad8138

using namespace std;

using func_f_f1f1_t =
    void (*)(float, mdspan<float, dextents<ptrdiff_t, 1>, layout_stride>, mdspan<float, dextents<ptrdiff_t, 1>, layout_stride>);
using func_d_d1d1_t =
    void (*)(double, mdspan<double, dextents<ptrdiff_t, 1>, layout_stride>, mdspan<double, dextents<ptrdiff_t, 1>, layout_stride>);
using func_F_F1F1_t =
    void (*)(complex<float>, mdspan<complex<float>, dextents<ptrdiff_t, 1>, layout_stride>, mdspan<complex<float>, dextents<ptrdiff_t, 1>, layout_stride>);
using func_D_D1D1_t =
    void (*)(complex<double>, mdspan<complex<double>, dextents<ptrdiff_t, 1>, layout_stride>, mdspan<complex<double>, dextents<ptrdiff_t, 1>, layout_stride>);

using func_f_f2f2_t =
    void (*)(float, mdspan<float, dextents<ptrdiff_t, 2>, layout_stride>, mdspan<float, dextents<ptrdiff_t, 2>, layout_stride>);
using func_d_d2d2_t =
    void (*)(double, mdspan<double, dextents<ptrdiff_t, 2>, layout_stride>, mdspan<double, dextents<ptrdiff_t, 2>, layout_stride>);
using func_F_F2F2_t =
    void (*)(complex<float>, mdspan<complex<float>, dextents<ptrdiff_t, 2>, layout_stride>, mdspan<complex<float>, dextents<ptrdiff_t, 2>, layout_stride>);
using func_D_D2D2_t =
    void (*)(complex<double>, mdspan<complex<double>, dextents<ptrdiff_t, 2>, layout_stride>, mdspan<complex<double>, dextents<ptrdiff_t, 2>, layout_stride>);

using func_fb_f2f2_t =
    void (*)(float, bool, mdspan<float, dextents<ptrdiff_t, 2>, layout_stride>, mdspan<float, dextents<ptrdiff_t, 2>, layout_stride>);
using func_db_d2d2_t =
    void (*)(double, bool, mdspan<double, dextents<ptrdiff_t, 2>, layout_stride>, mdspan<double, dextents<ptrdiff_t, 2>, layout_stride>);

using func_Flb_F2F2_t =
    void (*)(complex<float>, long, bool, mdspan<complex<float>, dextents<ptrdiff_t, 2>, layout_stride>, mdspan<complex<float>, dextents<ptrdiff_t, 2>, layout_stride>);
using func_Dlb_D2D2_t =
    void (*)(complex<double>, long, bool, mdspan<complex<double>, dextents<ptrdiff_t, 2>, layout_stride>, mdspan<complex<double>, dextents<ptrdiff_t, 2>, layout_stride>);

using func_ff_F2_t = void (*)(float, float, mdspan<complex<float>, dextents<ptrdiff_t, 2>, layout_stride>);
using func_dd_D2_t = void (*)(double, double, mdspan<complex<double>, dextents<ptrdiff_t, 2>, layout_stride>);

extern const char *lpn_doc;
extern const char *lpmn_doc;
extern const char *clpmn_doc;
extern const char *lqn_doc;
extern const char *lqmn_doc;
extern const char *rctj_doc;
extern const char *rcty_doc;
extern const char *sph_harm_all_doc;

// This is needed by sf_error, it is defined in the Cython "_ufuncs_extra_code_common.pxi" for "_generate_pyx.py".
// It exists to "call PyUFunc_getfperr in a context where PyUFunc_API array is initialized", but here we are
// already in such a context.
extern "C" int wrap_PyUFunc_getfperr() { return PyUFunc_getfperr(); }

static PyModuleDef _gufuncs_def = {
    PyModuleDef_HEAD_INIT,
    "_gufuncs",
    NULL,
    -1,
    NULL,
    NULL,
    NULL,
    NULL,
    NULL
};

PyMODINIT_FUNC PyInit__gufuncs() {
    import_array();
    import_umath();
    if (PyErr_Occurred()) {
        return NULL;
    }

    PyObject *_gufuncs = PyModule_Create(&_gufuncs_def);
    if (_gufuncs == nullptr) {
        return NULL;
    }

<<<<<<< HEAD
    PyObject *_lpn = SpecFun_NewGUFunc(
        {static_cast<func_f_f1f1_t>(::lpn), static_cast<func_d_d1d1_t>(::lpn), static_cast<func_F_F1F1_t>(::lpn),
         static_cast<func_D_D1D1_t>(::lpn)},
        2, "_lpn", lpn_doc, "()->(np1),(np1)"
    );
    PyModule_AddObjectRef(_gufuncs, "_lpn", _lpn);

    PyObject *_lpmn = SpecFun_NewGUFunc(
        {static_cast<func_fb_f2f2_t>(::lpmn), static_cast<func_db_d2d2_t>(::lpmn)}, 2, "_lpmn", lpmn_doc,
        "(),()->(mp1,np1),(mp1,np1)"
    );
    PyModule_AddObjectRef(_gufuncs, "_lpmn", _lpmn);

    PyObject *_clpmn = SpecFun_NewGUFunc(
        {static_cast<func_Flb_F2F2_t>(special::clpmn), static_cast<func_Dlb_D2D2_t>(special::clpmn)}, 2, "_clpmn",
        clpmn_doc, "(),(),()->(mp1,np1),(mp1,np1)"
    );
    PyModule_AddObjectRef(_gufuncs, "_clpmn", _clpmn);

    PyObject *_lqn = SpecFun_NewGUFunc(
        {static_cast<func_f_f1f1_t>(special::lqn), static_cast<func_d_d1d1_t>(special::lqn),
         static_cast<func_F_F1F1_t>(special::lqn), static_cast<func_D_D1D1_t>(special::lqn)},
        2, "_lqn", lqn_doc, "()->(np1),(np1)"
    );
    PyModule_AddObjectRef(_gufuncs, "_lqn", _lqn);

    PyObject *_lqmn = SpecFun_NewGUFunc(
        {static_cast<func_f_f2f2_t>(special::lqmn), static_cast<func_d_d2d2_t>(special::lqmn),
         static_cast<func_F_F2F2_t>(special::lqmn), static_cast<func_D_D2D2_t>(special::lqmn)},
        2, "_lqmn", lqmn_doc, "()->(mp1,np1),(mp1,np1)"
    );
    PyModule_AddObjectRef(_gufuncs, "_lqmn", _lqmn);

    PyObject *_rctj = SpecFun_NewGUFunc(
        {static_cast<func_f_f1f1_t>(special::rctj), static_cast<func_d_d1d1_t>(special::rctj)}, 2, "_rctj", rctj_doc,
        "()->(np1),(np1)"
    );
    PyModule_AddObjectRef(_gufuncs, "_rctj", _rctj);

    PyObject *_rcty = SpecFun_NewGUFunc(
        {static_cast<func_f_f1f1_t>(special::rcty), static_cast<func_d_d1d1_t>(special::rcty)}, 2, "_rcty", rcty_doc,
        "()->(np1),(np1)"
    );
=======
#if Py_GIL_DISABLED
    PyUnstable_Module_SetGIL(_gufuncs, Py_MOD_GIL_NOT_USED);
#endif


    PyObject *legendre_p_all = Py_BuildValue(
        "(N, N, N)",
        SpecFun_NewGUFunc({static_cast<func_d_d1_t>(::legendre_p_all), static_cast<func_f_f1_t>(::legendre_p_all),
                           static_cast<func_D_D1_t>(::legendre_p_all), static_cast<func_F_F1_t>(::legendre_p_all)},
                          1, "legendre_p_all", nullptr, "()->(np1)", legendre_map_dims<1>),
        SpecFun_NewGUFunc({static_cast<func_d_d1d1_t>(::legendre_p_all), static_cast<func_f_f1f1_t>(::legendre_p_all),
                           static_cast<func_D_D1D1_t>(::legendre_p_all), static_cast<func_F_F1F1_t>(::legendre_p_all)},
                          2, "legendre_p_all", nullptr, "()->(np1),(np1)", legendre_map_dims<2>),
        SpecFun_NewGUFunc(
            {static_cast<func_d_d1d1d1_t>(::legendre_p_all), static_cast<func_f_f1f1f1_t>(::legendre_p_all),
             static_cast<func_D_D1D1D1_t>(::legendre_p_all), static_cast<func_F_F1F1F1_t>(::legendre_p_all)},
            3, "legendre_p_all", nullptr, "()->(np1),(np1),(np1)", legendre_map_dims<3>));
    PyModule_AddObjectRef(_gufuncs, "legendre_p_all", legendre_p_all);

    // key is norm, diff_n
    PyObject *assoc_legendre_p_all = Py_BuildValue(
        "{(O, i): N, (O, i): N, (O, i): N, (O, i): N, (O, i): N, (O, i): N}", Py_True, 0,
        SpecFun_NewGUFunc({[](double z, long long int branch_cut, double_2d res) {
                               ::assoc_legendre_p_all(assoc_legendre_norm, z, branch_cut, res);
                           },
                           [](float z, long long int branch_cut, float_2d res) {
                               ::assoc_legendre_p_all(assoc_legendre_norm, z, branch_cut, res);
                           },
                           [](cdouble z, long long int branch_cut, cdouble_2d res) {
                               ::assoc_legendre_p_all(assoc_legendre_norm, z, branch_cut, res);
                           },
                           [](cfloat z, long long int branch_cut, cfloat_2d res) {
                               ::assoc_legendre_p_all(assoc_legendre_norm, z, branch_cut, res);
                           }},
                          1, "assoc_legendre_p_all", nullptr, "(),()->(np1,mpmp1)", assoc_legendre_map_dims<1>),
        Py_True, 1,
        SpecFun_NewGUFunc({[](double z, long long int branch_cut, double_2d res, double_2d res_jac) {
                               ::assoc_legendre_p_all(assoc_legendre_norm, z, branch_cut, res, res_jac);
                           },
                           [](float z, long long int branch_cut, float_2d res, float_2d res_jac) {
                               ::assoc_legendre_p_all(assoc_legendre_norm, z, branch_cut, res, res_jac);
                           },
                           [](cdouble z, long long int branch_cut, cdouble_2d res, cdouble_2d res_jac) {
                               ::assoc_legendre_p_all(assoc_legendre_norm, z, branch_cut, res, res_jac);
                           },
                           [](cfloat z, long long int branch_cut, cfloat_2d res, cfloat_2d res_jac) {
                               ::assoc_legendre_p_all(assoc_legendre_norm, z, branch_cut, res, res_jac);
                           }},
                          2, "assoc_legendre_p_all", nullptr, "(),()->(np1,mpmp1),(np1,mpmp1)",
                          assoc_legendre_map_dims<2>),
        Py_True, 2,
        SpecFun_NewGUFunc(
            {[](double z, long long int branch_cut, double_2d res, double_2d res_jac, double_2d res_hess) {
                 ::assoc_legendre_p_all(assoc_legendre_norm, z, branch_cut, res, res_jac, res_hess);
             },
             [](float z, long long int branch_cut, float_2d res, float_2d res_jac, float_2d res_hess) {
                 ::assoc_legendre_p_all(assoc_legendre_norm, z, branch_cut, res, res_jac, res_hess);
             },
             [](cdouble z, long long int branch_cut, cdouble_2d res, cdouble_2d res_jac, cdouble_2d res_hess) {
                 ::assoc_legendre_p_all(assoc_legendre_norm, z, branch_cut, res, res_jac, res_hess);
             },
             [](cfloat z, long long int branch_cut, cfloat_2d res, cfloat_2d res_jac, cfloat_2d res_hess) {
                 ::assoc_legendre_p_all(assoc_legendre_norm, z, branch_cut, res, res_jac, res_hess);
             }},
            3, "assoc_legendre_p_all", nullptr, "(),()->(np1,mpmp1),(np1,mpmp1),(np1,mpmp1)",
            assoc_legendre_map_dims<3>),
        Py_False, 0,
        SpecFun_NewGUFunc({[](double z, long long int branch_cut, double_2d res) {
                               ::assoc_legendre_p_all(assoc_legendre_unnorm, z, branch_cut, res);
                           },
                           [](float z, long long int branch_cut, float_2d res) {
                               ::assoc_legendre_p_all(assoc_legendre_unnorm, z, branch_cut, res);
                           },
                           [](cdouble z, long long int branch_cut, cdouble_2d res) {
                               ::assoc_legendre_p_all(assoc_legendre_unnorm, z, branch_cut, res);
                           },
                           [](cfloat z, long long int branch_cut, cfloat_2d res) {
                               ::assoc_legendre_p_all(assoc_legendre_unnorm, z, branch_cut, res);
                           }},
                          1, "assoc_legendre_p_all", nullptr, "(),()->(np1,mpmp1)", assoc_legendre_map_dims<1>),
        Py_False, 1,
        SpecFun_NewGUFunc({[](double z, long long int branch_cut, double_2d res, double_2d res_jac) {
                               ::assoc_legendre_p_all(assoc_legendre_unnorm, z, branch_cut, res, res_jac);
                           },
                           [](float z, long long int branch_cut, float_2d res, float_2d res_jac) {
                               ::assoc_legendre_p_all(assoc_legendre_unnorm, z, branch_cut, res, res_jac);
                           },
                           [](cdouble z, long long int branch_cut, cdouble_2d res, cdouble_2d res_jac) {
                               ::assoc_legendre_p_all(assoc_legendre_unnorm, z, branch_cut, res, res_jac);
                           },
                           [](cfloat z, long long int branch_cut, cfloat_2d res, cfloat_2d res_jac) {
                               ::assoc_legendre_p_all(assoc_legendre_unnorm, z, branch_cut, res, res_jac);
                           }},
                          2, "assoc_legendre_p_all", nullptr, "(),()->(np1,mpmp1),(np1,mpmp1)",
                          assoc_legendre_map_dims<2>),
        Py_False, 2,
        SpecFun_NewGUFunc(
            {[](double z, long long int branch_cut, double_2d res, double_2d res_jac, double_2d res_hess) {
                 ::assoc_legendre_p_all(assoc_legendre_unnorm, z, branch_cut, res, res_jac, res_hess);
             },
             [](float z, long long int branch_cut, float_2d res, float_2d res_jac, float_2d res_hess) {
                 ::assoc_legendre_p_all(assoc_legendre_unnorm, z, branch_cut, res, res_jac, res_hess);
             },
             [](cdouble z, long long int branch_cut, cdouble_2d res, cdouble_2d res_jac, cdouble_2d res_hess) {
                 ::assoc_legendre_p_all(assoc_legendre_unnorm, z, branch_cut, res, res_jac, res_hess);
             },
             [](cfloat z, long long int branch_cut, cfloat_2d res, cfloat_2d res_jac, cfloat_2d res_hess) {
                 ::assoc_legendre_p_all(assoc_legendre_unnorm, z, branch_cut, res, res_jac, res_hess);
             }},
            3, "assoc_legendre_p_all", nullptr, "(),()->(np1,mpmp1),(np1,mpmp1),(np1,mpmp1)",
            assoc_legendre_map_dims<3>));
    PyModule_AddObjectRef(_gufuncs, "assoc_legendre_p_all", assoc_legendre_p_all);

    PyObject *sph_legendre_p_all = Py_BuildValue(
        "(N, N, N)",
        SpecFun_NewGUFunc(
            {static_cast<func_d_d2_t>(::sph_legendre_p_all), static_cast<func_f_f2_t>(::sph_legendre_p_all)}, 1,
            "sph_legendre_p_all", nullptr, "()->(np1,mpmp1)", assoc_legendre_map_dims<1>),
        SpecFun_NewGUFunc(
            {static_cast<func_d_d2d2_t>(::sph_legendre_p_all), static_cast<func_f_f2f2_t>(::sph_legendre_p_all)}, 2,
            "sph_legendre_p_all", nullptr, "()->(np1,mpmp1),(np1,mpmp1)", assoc_legendre_map_dims<2>),
        SpecFun_NewGUFunc(
            {static_cast<func_d_d2d2d2_t>(::sph_legendre_p_all), static_cast<func_f_f2f2f2_t>(::sph_legendre_p_all)}, 3,
            "sph_legendre_p_all", nullptr, "()->(np1,mpmp1),(np1,mpmp1),(np1,mpmp1)", assoc_legendre_map_dims<3>));
    PyModule_AddObjectRef(_gufuncs, "sph_legendre_p_all", sph_legendre_p_all);

    PyObject *_lqn = SpecFun_NewGUFunc({static_cast<func_d_d1d1_t>(xsf::lqn), static_cast<func_f_f1f1_t>(xsf::lqn),
                                        static_cast<func_D_D1D1_t>(xsf::lqn), static_cast<func_F_F1F1_t>(xsf::lqn)},
                                       2, "_lqn", lqn_doc, "()->(np1),(np1)", legendre_map_dims<2>);
    PyModule_AddObjectRef(_gufuncs, "_lqn", _lqn);

    PyObject *_lqmn = SpecFun_NewGUFunc({static_cast<func_d_d2d2_t>(xsf::lqmn), static_cast<func_f_f2f2_t>(xsf::lqmn),
                                         static_cast<func_D_D2D2_t>(xsf::lqmn), static_cast<func_F_F2F2_t>(xsf::lqmn)},
                                        2, "_lqmn", lqmn_doc, "()->(mp1,np1),(mp1,np1)", assoc_legendre_map_dims<2>);
    PyModule_AddObjectRef(_gufuncs, "_lqmn", _lqmn);

    PyObject *sph_harm_y_all = Py_BuildValue(
        "(N,N,N)",
        SpecFun_NewGUFunc({static_cast<func_dd_D2_t>(::sph_harm_y_all), static_cast<func_ff_F2_t>(::sph_harm_y_all)}, 1,
                          "sph_harm_y_all", nullptr, "(),()->(np1,mpmp1)", sph_harm_map_dims<1>),
        SpecFun_NewGUFunc(
            {static_cast<func_dd_D2D3_t>(::sph_harm_y_all), static_cast<func_ff_F2F3_t>(::sph_harm_y_all)}, 2,
            "sph_harm_y_all", nullptr, "(),()->(np1,mpmp1),(2,np1,mpmp1)", sph_harm_map_dims<2>),
        SpecFun_NewGUFunc(
            {static_cast<func_dd_D2D3D4_t>(::sph_harm_y_all), static_cast<func_ff_F2F3F4_t>(::sph_harm_y_all)}, 3,
            "sph_harm_y_all", nullptr, "(),()->(np1,mpmp1),(2,np1,mpmp1),(2,2,np1,mpmp1)", sph_harm_map_dims<3>));
    PyModule_AddObjectRef(_gufuncs, "sph_harm_y_all", sph_harm_y_all);

    PyObject *_rctj = SpecFun_NewGUFunc({static_cast<func_d_d1d1_t>(xsf::rctj), static_cast<func_f_f1f1_t>(xsf::rctj)},
                                        2, "_rctj", rctj_doc, "()->(np1),(np1)", legendre_map_dims<2>);
    PyModule_AddObjectRef(_gufuncs, "_rctj", _rctj);

    PyObject *_rcty = SpecFun_NewGUFunc({static_cast<func_d_d1d1_t>(xsf::rcty), static_cast<func_f_f1f1_t>(xsf::rcty)},
                                        2, "_rcty", rcty_doc, "()->(np1),(np1)", legendre_map_dims<2>);
>>>>>>> 91ad8138
    PyModule_AddObjectRef(_gufuncs, "_rcty", _rcty);

    PyObject *_sph_harm_all = SpecFun_NewGUFunc(
        {static_cast<func_dd_D2_t>(special::sph_harm_all), static_cast<func_ff_F2_t>(special::sph_harm_all)}, 1,
        "_sph_harm_all", sph_harm_all_doc, "(),()->(mp1,np1)"
    );
    PyModule_AddObjectRef(_gufuncs, "_sph_harm_all", _sph_harm_all);

    return _gufuncs;
}<|MERGE_RESOLUTION|>--- conflicted
+++ resolved
@@ -1,13 +1,6 @@
 #include "ufunc.h"
 
-<<<<<<< HEAD
-#include "special.h"
-#include "special/bessel.h"
-#include "special/legendre.h"
-#include "special/sph_harm.h"
-=======
 #include "xsf_special.h"
->>>>>>> 91ad8138
 
 using namespace std;
 
@@ -80,51 +73,6 @@
         return NULL;
     }
 
-<<<<<<< HEAD
-    PyObject *_lpn = SpecFun_NewGUFunc(
-        {static_cast<func_f_f1f1_t>(::lpn), static_cast<func_d_d1d1_t>(::lpn), static_cast<func_F_F1F1_t>(::lpn),
-         static_cast<func_D_D1D1_t>(::lpn)},
-        2, "_lpn", lpn_doc, "()->(np1),(np1)"
-    );
-    PyModule_AddObjectRef(_gufuncs, "_lpn", _lpn);
-
-    PyObject *_lpmn = SpecFun_NewGUFunc(
-        {static_cast<func_fb_f2f2_t>(::lpmn), static_cast<func_db_d2d2_t>(::lpmn)}, 2, "_lpmn", lpmn_doc,
-        "(),()->(mp1,np1),(mp1,np1)"
-    );
-    PyModule_AddObjectRef(_gufuncs, "_lpmn", _lpmn);
-
-    PyObject *_clpmn = SpecFun_NewGUFunc(
-        {static_cast<func_Flb_F2F2_t>(special::clpmn), static_cast<func_Dlb_D2D2_t>(special::clpmn)}, 2, "_clpmn",
-        clpmn_doc, "(),(),()->(mp1,np1),(mp1,np1)"
-    );
-    PyModule_AddObjectRef(_gufuncs, "_clpmn", _clpmn);
-
-    PyObject *_lqn = SpecFun_NewGUFunc(
-        {static_cast<func_f_f1f1_t>(special::lqn), static_cast<func_d_d1d1_t>(special::lqn),
-         static_cast<func_F_F1F1_t>(special::lqn), static_cast<func_D_D1D1_t>(special::lqn)},
-        2, "_lqn", lqn_doc, "()->(np1),(np1)"
-    );
-    PyModule_AddObjectRef(_gufuncs, "_lqn", _lqn);
-
-    PyObject *_lqmn = SpecFun_NewGUFunc(
-        {static_cast<func_f_f2f2_t>(special::lqmn), static_cast<func_d_d2d2_t>(special::lqmn),
-         static_cast<func_F_F2F2_t>(special::lqmn), static_cast<func_D_D2D2_t>(special::lqmn)},
-        2, "_lqmn", lqmn_doc, "()->(mp1,np1),(mp1,np1)"
-    );
-    PyModule_AddObjectRef(_gufuncs, "_lqmn", _lqmn);
-
-    PyObject *_rctj = SpecFun_NewGUFunc(
-        {static_cast<func_f_f1f1_t>(special::rctj), static_cast<func_d_d1d1_t>(special::rctj)}, 2, "_rctj", rctj_doc,
-        "()->(np1),(np1)"
-    );
-    PyModule_AddObjectRef(_gufuncs, "_rctj", _rctj);
-
-    PyObject *_rcty = SpecFun_NewGUFunc(
-        {static_cast<func_f_f1f1_t>(special::rcty), static_cast<func_d_d1d1_t>(special::rcty)}, 2, "_rcty", rcty_doc,
-        "()->(np1),(np1)"
-    );
-=======
 #if Py_GIL_DISABLED
     PyUnstable_Module_SetGIL(_gufuncs, Py_MOD_GIL_NOT_USED);
 #endif
@@ -238,18 +186,11 @@
             assoc_legendre_map_dims<3>));
     PyModule_AddObjectRef(_gufuncs, "assoc_legendre_p_all", assoc_legendre_p_all);
 
-    PyObject *sph_legendre_p_all = Py_BuildValue(
-        "(N, N, N)",
-        SpecFun_NewGUFunc(
-            {static_cast<func_d_d2_t>(::sph_legendre_p_all), static_cast<func_f_f2_t>(::sph_legendre_p_all)}, 1,
-            "sph_legendre_p_all", nullptr, "()->(np1,mpmp1)", assoc_legendre_map_dims<1>),
-        SpecFun_NewGUFunc(
-            {static_cast<func_d_d2d2_t>(::sph_legendre_p_all), static_cast<func_f_f2f2_t>(::sph_legendre_p_all)}, 2,
-            "sph_legendre_p_all", nullptr, "()->(np1,mpmp1),(np1,mpmp1)", assoc_legendre_map_dims<2>),
-        SpecFun_NewGUFunc(
-            {static_cast<func_d_d2d2d2_t>(::sph_legendre_p_all), static_cast<func_f_f2f2f2_t>(::sph_legendre_p_all)}, 3,
-            "sph_legendre_p_all", nullptr, "()->(np1,mpmp1),(np1,mpmp1),(np1,mpmp1)", assoc_legendre_map_dims<3>));
-    PyModule_AddObjectRef(_gufuncs, "sph_legendre_p_all", sph_legendre_p_all);
+    PyObject *_clpmn = SpecFun_NewGUFunc(
+        {static_cast<func_Flb_F2F2_t>(special::clpmn), static_cast<func_Dlb_D2D2_t>(special::clpmn)}, 2, "_clpmn",
+        clpmn_doc, "(),(),()->(mp1,np1),(mp1,np1)"
+    );
+    PyModule_AddObjectRef(_gufuncs, "_clpmn", _clpmn);
 
     PyObject *_lqn = SpecFun_NewGUFunc({static_cast<func_d_d1d1_t>(xsf::lqn), static_cast<func_f_f1f1_t>(xsf::lqn),
                                         static_cast<func_D_D1D1_t>(xsf::lqn), static_cast<func_F_F1F1_t>(xsf::lqn)},
@@ -279,7 +220,6 @@
 
     PyObject *_rcty = SpecFun_NewGUFunc({static_cast<func_d_d1d1_t>(xsf::rcty), static_cast<func_f_f1f1_t>(xsf::rcty)},
                                         2, "_rcty", rcty_doc, "()->(np1),(np1)", legendre_map_dims<2>);
->>>>>>> 91ad8138
     PyModule_AddObjectRef(_gufuncs, "_rcty", _rcty);
 
     PyObject *_sph_harm_all = SpecFun_NewGUFunc(
