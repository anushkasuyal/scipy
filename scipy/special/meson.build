--- conflicted
+++ resolved
@@ -277,57 +277,6 @@
 endforeach
 
 
-<<<<<<< HEAD
-# Headers for special functions in `special` library (temporary name) are
-# included in both build and install dirs for development purposes. Not public!
-special_sources = [
-  'special/config.h',
-  'special/error.h',
-  'special/evalpoly.h',
-  'special/lambertw.h',
-  'special/binom.h',
-  'special/trig.h',
-  'special/zlog1.h',
-  'special/loggamma.h',
-  'special/digamma.h',
-  'special/wright_bessel.h',
-  'special/hyp2f1.h',
-  'special/tools.h'
-]
-
-special_cephes_sources = [
-  'special/cephes/const.h',
-  'special/cephes/polevl.h',
-  'special/cephes/beta.h',
-  'special/cephes/gamma.h',
-  'special/cephes/trig.h',
-  'special/cephes/zeta.h',
-  'special/cephes/psi.h',
-  'special/cephes/lanczos.h',
-  'special/cephes/rgamma.h',
-  'special/cephes/chbevl.h',
-  'special/cephes/poch.h',
-  'special/cephes/hyp2f1.h',
-  'special/cephes/besselpoly.h',
-  'special/cephes/i0.h',
-  'special/cephes/i1.h',
-  'special/cephes/scipy_iv.h',
-  'special/cephes/j0.h',
-  'special/cephes/j1.h',
-  'special/cephes/jv.h',
-  'special/cephes/cbrt.h',
-  'special/cephes/airy.h',
-  'special/cephes/k0.h',
-  'special/cephes/k1.h',
-  'special/cephes/kn.h',
-  'special/cephes/ndtr.h',
-  'special/cephes/igam.h',
-  'special/cephes/unity.h',
-  'special/cephes/chdtr.h',
-  'special/cephes/igami.h',
-  'special/cephes/hyperg.h',
-  'special/cephes/expn.h'
-=======
 # Headers for special functions in `xsf` library are included in
 # both build and install dirs for development purposes. Not public!
 xsf_sources = [
@@ -382,7 +331,6 @@
   'xsf/cephes/ellik.h',
   'xsf/cephes/ellpe.h',
   'xsf/cephes/ellpk.h'
->>>>>>> 91ad8138
 ]
 
 py3.install_sources(xsf_sources, subdir: 'scipy/special/xsf')
