# mypy: disable-error-code="attr-defined"
import os
import pytest

import numpy as np
from numpy.testing import assert_allclose, assert_equal

import scipy._lib._elementwise_iterative_method as eim
from scipy import special, stats
from scipy.integrate import quad_vec
from scipy.integrate._tanhsinh import _tanhsinh, _pair_cache, _nsum
from scipy.stats._discrete_distns import _gen_harmonic_gt1

<<<<<<< HEAD
=======

def norm_pdf(x, xp=None):
    xp = array_namespace(x) if xp is None else xp
    return 1/(2*xp.pi)**0.5 * xp.exp(-x**2/2)

def norm_logpdf(x, xp=None):
    xp = array_namespace(x) if xp is None else xp
    return -0.5*math.log(2*xp.pi) - x**2/2


def _vectorize(xp):
    # xp-compatible version of np.vectorize
    # assumes arguments are all arrays of the same shape
    def decorator(f):
        def wrapped(*arg_arrays):
            shape = arg_arrays[0].shape
            arg_arrays = [xp_ravel(arg_array) for arg_array in arg_arrays]
            res = []
            for i in range(math.prod(shape)):
                arg_scalars = [arg_array[i] for arg_array in arg_arrays]
                res.append(f(*arg_scalars))
            return res

        return wrapped

    return decorator


@array_api_compatible
@pytest.mark.usefixtures("skip_xp_backends")
@pytest.mark.skip_xp_backends('array_api_strict', 'jax.numpy', 'cupy',
                              reasons=['Currently uses fancy indexing assignment.',
                                       'JAX arrays do not support item assignment.',
                                       'cupy/cupy#8391',],
                              cpu_only=True,) # cpu only until gh-21149 merges
>>>>>>> 91ad8138
class TestTanhSinh:

    # Test problems from [1] Section 6
    def f1(self, t):
        return t * np.log(1 + t)

    f1.ref = 0.25
    f1.b = 1

    def f2(self, t):
        return t ** 2 * np.arctan(t)

    f2.ref = (np.pi - 2 + 2 * np.log(2)) / 12
    f2.b = 1

    def f3(self, t):
        return np.exp(t) * np.cos(t)

    f3.ref = (np.exp(np.pi / 2) - 1) / 2
    f3.b = np.pi / 2

    def f4(self, t):
        a = np.sqrt(2 + t ** 2)
        return np.arctan(a) / ((1 + t ** 2) * a)

    f4.ref = 5 * np.pi ** 2 / 96
    f4.b = 1

    def f5(self, t):
        return np.sqrt(t) * np.log(t)

    f5.ref = -4 / 9
    f5.b = 1

    def f6(self, t):
        return np.sqrt(1 - t ** 2)

    f6.ref = np.pi / 4
    f6.b = 1

    def f7(self, t):
        return np.sqrt(t) / np.sqrt(1 - t ** 2)

    f7.ref = 2 * np.sqrt(np.pi) * special.gamma(3 / 4) / special.gamma(1 / 4)
    f7.b = 1

    def f8(self, t):
        return np.log(t) ** 2

    f8.ref = 2
    f8.b = 1

    def f9(self, t):
        return np.log(np.cos(t))

    f9.ref = -np.pi * np.log(2) / 2
    f9.b = np.pi / 2

    def f10(self, t):
        return np.sqrt(np.tan(t))

    f10.ref = np.pi * np.sqrt(2) / 2
    f10.b = np.pi / 2

    def f11(self, t):
        return 1 / (1 + t ** 2)

    f11.ref = np.pi / 2
    f11.b = np.inf

    def f12(self, t):
        return np.exp(-t) / np.sqrt(t)

    f12.ref = np.sqrt(np.pi)
    f12.b = np.inf

    def f13(self, t):
        return np.exp(-t ** 2 / 2)

    f13.ref = np.sqrt(np.pi / 2)
    f13.b = np.inf

    def f14(self, t):
        return np.exp(-t) * np.cos(t)

    f14.ref = 0.5
    f14.b = np.inf

    def f15(self, t):
        return np.sin(t) / t

    f15.ref = np.pi / 2
    f15.b = np.inf

    def error(self, res, ref, log=False):
        err = abs(res - ref)

        if not log:
            return err

        with np.errstate(divide='ignore'):
            return np.log10(err)

    def test_input_validation(self):
        f = self.f1

        message = '`f` must be callable.'
        with pytest.raises(ValueError, match=message):
            _tanhsinh(42, 0, f.b)

        message = '...must be True or False.'
        with pytest.raises(ValueError, match=message):
            _tanhsinh(f, 0, f.b, log=2)

        message = '...must be real numbers.'
        with pytest.raises(ValueError, match=message):
            _tanhsinh(f, 1+1j, f.b)
        with pytest.raises(ValueError, match=message):
            _tanhsinh(f, 0, f.b, atol='ekki')
        with pytest.raises(ValueError, match=message):
            _tanhsinh(f, 0, f.b, rtol=pytest)

        message = '...must be non-negative and finite.'
        with pytest.raises(ValueError, match=message):
            _tanhsinh(f, 0, f.b, rtol=-1)
        with pytest.raises(ValueError, match=message):
            _tanhsinh(f, 0, f.b, atol=np.inf)

        message = '...may not be positive infinity.'
        with pytest.raises(ValueError, match=message):
            _tanhsinh(f, 0, f.b, rtol=np.inf, log=True)
        with pytest.raises(ValueError, match=message):
            _tanhsinh(f, 0, f.b, atol=np.inf, log=True)

        message = '...must be integers.'
        with pytest.raises(ValueError, match=message):
            _tanhsinh(f, 0, f.b, maxlevel=object())
        with pytest.raises(ValueError, match=message):
            _tanhsinh(f, 0, f.b, maxfun=1+1j)
        with pytest.raises(ValueError, match=message):
            _tanhsinh(f, 0, f.b, minlevel="migratory coconut")

        message = '...must be non-negative.'
        with pytest.raises(ValueError, match=message):
            _tanhsinh(f, 0, f.b, maxlevel=-1)
        with pytest.raises(ValueError, match=message):
            _tanhsinh(f, 0, f.b, maxfun=-1)
        with pytest.raises(ValueError, match=message):
            _tanhsinh(f, 0, f.b, minlevel=-1)

        message = '...must be True or False.'
        with pytest.raises(ValueError, match=message):
            _tanhsinh(f, 0, f.b, preserve_shape=2)

        message = '...must be callable.'
        with pytest.raises(ValueError, match=message):
            _tanhsinh(f, 0, f.b, callback='elderberry')

    @pytest.mark.parametrize("limits, ref", [
        [(0, np.inf), 0.5],  # b infinite
        [(-np.inf, 0), 0.5],  # a infinite
        [(-np.inf, np.inf), 1],  # a and b infinite
        [(np.inf, -np.inf), -1],  # flipped limits
        [(1, -1), stats.norm.cdf(-1) -  stats.norm.cdf(1)],  # flipped limits
    ])
    def test_integral_transforms(self, limits, ref):
        # Check that the integral transforms are behaving for both normal and
        # log integration
        dist = stats.norm()

        res = _tanhsinh(dist.pdf, *limits)
        assert_allclose(res.integral, ref)

        logres = _tanhsinh(dist.logpdf, *limits, log=True)
        assert_allclose(np.exp(logres.integral), ref)
        # Transformation should not make the result complex unnecessarily
        assert (np.issubdtype(logres.integral.dtype, np.floating) if ref > 0
                else np.issubdtype(logres.integral.dtype, np.complexfloating))

        assert_allclose(np.exp(logres.error), res.error, atol=1e-16)

    # 15 skipped intentionally; it's very difficult numerically
    @pytest.mark.parametrize('f_number', range(1, 15))
    def test_basic(self, f_number):
        f = getattr(self, f"f{f_number}")
        rtol = 2e-8
        res = _tanhsinh(f, 0, f.b, rtol=rtol)
        assert_allclose(res.integral, f.ref, rtol=rtol)
        if f_number not in {14}:  # mildly underestimates error here
            true_error = abs(self.error(res.integral, f.ref)/res.integral)
            assert true_error < res.error

        if f_number in {7, 10, 12}:  # succeeds, but doesn't know it
            return

        assert res.success
        assert res.status == 0

    @pytest.mark.parametrize('ref', (0.5, [0.4, 0.6]))
    @pytest.mark.parametrize('case', stats._distr_params.distcont)
    def test_accuracy(self, ref, case):
        distname, params = case
        if distname in {'dgamma', 'dweibull', 'laplace', 'kstwo'}:
            # should split up interval at first-derivative discontinuity
            pytest.skip('tanh-sinh is not great for non-smooth integrands')
        if (distname in {'studentized_range', 'levy_stable'}
                and not int(os.getenv('SCIPY_XSLOW', 0))):
            pytest.skip('This case passes, but it is too slow.')
        dist = getattr(stats, distname)(*params)
        x = dist.interval(ref)
        res = _tanhsinh(dist.pdf, *x)
        assert_allclose(res.integral, ref)

    @pytest.mark.parametrize('shape', [tuple(), (12,), (3, 4), (3, 2, 2)])
    def test_vectorization(self, shape):
        # Test for correct functionality, output shapes, and dtypes for various
        # input shapes.
        rng = np.random.default_rng(82456839535679456794)
        a = rng.random(shape)
        b = rng.random(shape)
        p = rng.random(shape)
        n = np.prod(shape)

        def f(x, p):
            f.ncall += 1
            f.feval += 1 if (x.size == n or x.ndim <=1) else x.shape[-1]
            return x**p
        f.ncall = 0
        f.feval = 0

        @np.vectorize
        def _tanhsinh_single(a, b, p):
            return _tanhsinh(lambda x: x**p, a, b)

        res = _tanhsinh(f, a, b, args=(p,))
        refs = _tanhsinh_single(a, b, p).ravel()

        attrs = ['integral', 'error', 'success', 'status', 'nfev', 'maxlevel']
        for attr in attrs:
            ref_attr = [getattr(ref, attr) for ref in refs]
            res_attr = getattr(res, attr)
            assert_allclose(res_attr.ravel(), ref_attr, rtol=1e-15)
            assert_equal(res_attr.shape, shape)

        assert np.issubdtype(res.success.dtype, np.bool_)
        assert np.issubdtype(res.status.dtype, np.integer)
        assert np.issubdtype(res.nfev.dtype, np.integer)
        assert np.issubdtype(res.maxlevel.dtype, np.integer)
        assert_equal(np.max(res.nfev), f.feval)
        # maxlevel = 2 -> 3 function calls (2 initialization, 1 work)
        assert np.max(res.maxlevel) >= 2
        assert_equal(np.max(res.maxlevel), f.ncall)

    def test_flags(self):
        # Test cases that should produce different status flags; show that all
        # can be produced simultaneously.
        def f(xs, js):
            f.nit += 1
            funcs = [lambda x: np.exp(-x**2),  # converges
                     lambda x: np.exp(x),  # reaches maxiter due to order=2
                     lambda x: np.full_like(x, np.nan)[()]]  # stops due to NaN
            res = [funcs[j](x) for x, j in zip(xs, js.ravel())]
            return res
        f.nit = 0

        args = (np.arange(3, dtype=np.int64),)
        res = _tanhsinh(f, [np.inf]*3, [-np.inf]*3, maxlevel=5, args=args)
        ref_flags = np.array([0, -2, -3])
        assert_equal(res.status, ref_flags)

    def test_flags_preserve_shape(self):
        # Same test as above but using `preserve_shape` option to simplify.
        def f(x):
            return [np.exp(-x[0]**2),  # converges
                    np.exp(x[1]),  # reaches maxiter due to order=2
                    np.full_like(x[2], np.nan)[()]]  # stops due to NaN

        res = _tanhsinh(f, [np.inf]*3, [-np.inf]*3, maxlevel=5, preserve_shape=True)
        ref_flags = np.array([0, -2, -3])
        assert_equal(res.status, ref_flags)

    def test_preserve_shape(self):
        # Test `preserve_shape` option
        def f(x):
            return np.asarray([[x, np.sin(10 * x)],
                               [np.cos(30 * x), x * np.sin(100 * x)]])

        ref = quad_vec(f, 0, 1)
        res = _tanhsinh(f, 0, 1, preserve_shape=True)
        assert_allclose(res.integral, ref[0])

    def test_convergence(self):
        # demonstrate that number of accurate digits doubles each iteration
        f = self.f1
        last_logerr = 0
        for i in range(4):
            res = _tanhsinh(f, 0, f.b, minlevel=0, maxlevel=i)
            logerr = self.error(res.integral, f.ref, log=True)
            assert (logerr < last_logerr * 2 or logerr < -15.5)
            last_logerr = logerr

    def test_options_and_result_attributes(self):
        # demonstrate that options are behaving as advertised and status
        # messages are as intended
        def f(x):
            f.calls += 1
            f.feval += np.size(x)
            return self.f2(x)
        f.ref = self.f2.ref
        f.b = self.f2.b
        default_rtol = 1e-12
        default_atol = f.ref * default_rtol  # effective default absolute tol

        # Test default options
        f.feval, f.calls = 0, 0
        ref = _tanhsinh(f, 0, f.b)
        assert self.error(ref.integral, f.ref) < ref.error < default_atol
        assert ref.nfev == f.feval
        ref.calls = f.calls  # reference number of function calls
        assert ref.success
        assert ref.status == 0

        # Test `maxlevel` equal to required max level
        # We should get all the same results
        f.feval, f.calls = 0, 0
        maxlevel = ref.maxlevel
        res = _tanhsinh(f, 0, f.b, maxlevel=maxlevel)
        res.calls = f.calls
        assert res == ref

        # Now reduce the maximum level. We won't meet tolerances.
        f.feval, f.calls = 0, 0
        maxlevel -= 1
        assert maxlevel >= 2  # can't compare errors otherwise
        res = _tanhsinh(f, 0, f.b, maxlevel=maxlevel)
        assert self.error(res.integral, f.ref) < res.error > default_atol
        assert res.nfev == f.feval < ref.nfev
        assert f.calls == ref.calls - 1
        assert not res.success
        assert res.status == eim._ECONVERR

        # `maxfun` is currently not enforced

        # # Test `maxfun` equal to required number of function evaluations
        # # We should get all the same results
        # f.feval, f.calls = 0, 0
        # maxfun = ref.nfev
        # res = _tanhsinh(f, 0, f.b, maxfun = maxfun)
        # assert res == ref
        #
        # # Now reduce `maxfun`. We won't meet tolerances.
        # f.feval, f.calls = 0, 0
        # maxfun -= 1
        # res = _tanhsinh(f, 0, f.b, maxfun=maxfun)
        # assert self.error(res.integral, f.ref) < res.error > default_atol
        # assert res.nfev == f.feval < ref.nfev
        # assert f.calls == ref.calls - 1
        # assert not res.success
        # assert res.status == 2

        # Take this result to be the new reference
        ref = res
        ref.calls = f.calls

        # Test `atol`
        f.feval, f.calls = 0, 0
        # With this tolerance, we should get the exact same result as ref
        atol = np.nextafter(ref.error, np.inf)
        res = _tanhsinh(f, 0, f.b, rtol=0, atol=atol)
        assert res.integral == ref.integral
        assert res.error == ref.error
        assert res.nfev == f.feval == ref.nfev
        assert f.calls == ref.calls
        # Except the result is considered to be successful
        assert res.success
        assert res.status == 0

        f.feval, f.calls = 0, 0
        # With a tighter tolerance, we should get a more accurate result
        atol = np.nextafter(ref.error, -np.inf)
        res = _tanhsinh(f, 0, f.b, rtol=0, atol=atol)
        assert self.error(res.integral, f.ref) < res.error < atol
        assert res.nfev == f.feval > ref.nfev
        assert f.calls > ref.calls
        assert res.success
        assert res.status == 0

        # Test `rtol`
        f.feval, f.calls = 0, 0
        # With this tolerance, we should get the exact same result as ref
        rtol = np.nextafter(ref.error/ref.integral, np.inf)
        res = _tanhsinh(f, 0, f.b, rtol=rtol)
        assert res.integral == ref.integral
        assert res.error == ref.error
        assert res.nfev == f.feval == ref.nfev
        assert f.calls == ref.calls
        # Except the result is considered to be successful
        assert res.success
        assert res.status == 0

        f.feval, f.calls = 0, 0
        # With a tighter tolerance, we should get a more accurate result
        rtol = np.nextafter(ref.error/ref.integral, -np.inf)
        res = _tanhsinh(f, 0, f.b, rtol=rtol)
        assert self.error(res.integral, f.ref)/f.ref < res.error/res.integral < rtol
        assert res.nfev == f.feval > ref.nfev
        assert f.calls > ref.calls
        assert res.success
        assert res.status == 0

    @pytest.mark.parametrize('rtol', [1e-4, 1e-14])
    def test_log(self, rtol):
        # Test equivalence of log-integration and regular integration
        dist = stats.norm()

        test_tols = dict(atol=1e-18, rtol=1e-15)

        # Positive integrand (real log-integrand)
        res = _tanhsinh(dist.logpdf, -1, 2, log=True, rtol=np.log(rtol))
        ref = _tanhsinh(dist.pdf, -1, 2, rtol=rtol)
        assert_allclose(np.exp(res.integral), ref.integral, **test_tols)
        assert_allclose(np.exp(res.error), ref.error, **test_tols)
        assert res.nfev == ref.nfev

        # Real integrand (complex log-integrand)
        def f(x):
            return -dist.logpdf(x)*dist.pdf(x)

        def logf(x):
            return np.log(dist.logpdf(x) + 0j) + dist.logpdf(x) + np.pi * 1j

        res = _tanhsinh(logf, -np.inf, np.inf, log=True)
        ref = _tanhsinh(f, -np.inf, np.inf)
        # In gh-19173, we saw `invalid` warnings on one CI platform.
        # Silencing `all` because I can't reproduce locally and don't want
        # to risk the need to run CI again.
        with np.errstate(all='ignore'):
            assert_allclose(np.exp(res.integral), ref.integral, **test_tols)
            assert_allclose(np.exp(res.error), ref.error, **test_tols)
        assert res.nfev == ref.nfev

    def test_complex(self):
        # Test integration of complex integrand
        # Finite limits
        def f(x):
            return np.exp(1j * x)

        res = _tanhsinh(f, 0, np.pi/4)
        ref = np.sqrt(2)/2 + (1-np.sqrt(2)/2)*1j
        assert_allclose(res.integral, ref)

        # Infinite limits
        dist1 = stats.norm(scale=1)
        dist2 = stats.norm(scale=2)
        def f(x):
            return dist1.pdf(x) + 1j*dist2.pdf(x)

        res = _tanhsinh(f, np.inf, -np.inf)
        assert_allclose(res.integral, -(1+1j))

    @pytest.mark.parametrize("maxlevel", range(4))
    def test_minlevel(self, maxlevel):
        # Verify that minlevel does not change the values at which the
        # integrand is evaluated or the integral/error estimates, only the
        # number of function calls
        def f(x):
            f.calls += 1
            f.feval += np.size(x)
            f.x = np.concatenate((f.x, x.ravel()))
            return self.f2(x)
        f.feval, f.calls, f.x = 0, 0, np.array([])

        ref = _tanhsinh(f, 0, self.f2.b, minlevel=0, maxlevel=maxlevel)
        ref_x = np.sort(f.x)

        for minlevel in range(0, maxlevel + 1):
            f.feval, f.calls, f.x = 0, 0, np.array([])
            options = dict(minlevel=minlevel, maxlevel=maxlevel)
            res = _tanhsinh(f, 0, self.f2.b, **options)
            # Should be very close; all that has changed is the order of values
            assert_allclose(res.integral, ref.integral, rtol=4e-16)
            # Difference in absolute errors << magnitude of integral
            assert_allclose(res.error, ref.error, atol=4e-16 * ref.integral)
            assert res.nfev == f.feval == len(f.x)
            assert f.calls == maxlevel - minlevel + 1 + 1  # 1 validation call
            assert res.status == ref.status
            assert_equal(ref_x, np.sort(f.x))

    def test_improper_integrals(self):
        # Test handling of infinite limits of integration (mixed with finite limits)
        def f(x):
            x[np.isinf(x)] = np.nan
            return np.exp(-x**2)
        a = [-np.inf, 0, -np.inf, np.inf, -20, -np.inf, -20]
        b = [np.inf, np.inf, 0, -np.inf, 20, 20, np.inf]
        ref = np.sqrt(np.pi)
        res = _tanhsinh(f, a, b)
        assert_allclose(res.integral, [ref, ref/2, ref/2, -ref, ref, ref, ref])

    @pytest.mark.parametrize("limits", ((0, 3), ([-np.inf, 0], [3, 3])))
    @pytest.mark.parametrize("dtype", (np.float32, np.float64))
    def test_dtype(self, limits, dtype):
        # Test that dtypes are preserved
        a, b = np.asarray(limits, dtype=dtype)[()]

        def f(x):
            assert x.dtype == dtype
            return np.exp(x)

        rtol = 1e-12 if dtype == np.float64 else 1e-5
        res = _tanhsinh(f, a, b, rtol=rtol)
        assert res.integral.dtype == dtype
        assert res.error.dtype == dtype
        assert np.all(res.success)
        assert_allclose(res.integral, np.exp(b)-np.exp(a), rtol=rtol)

    def test_maxiter_callback(self):
        # Test behavior of `maxiter` parameter and `callback` interface
        a, b = -np.inf, np.inf
        def f(x):
            return np.exp(-x*x)

        minlevel, maxlevel = 0, 2
        maxiter = maxlevel - minlevel + 1
        kwargs = dict(minlevel=minlevel, maxlevel=maxlevel, rtol=1e-15)
        res = _tanhsinh(f, a, b, **kwargs)
        assert not res.success
        assert res.maxlevel == maxlevel

        def callback(res):
            callback.iter += 1
            callback.res = res
            assert hasattr(res, 'integral')
            assert res.status == 1
            if callback.iter == maxiter:
                raise StopIteration
        callback.iter = -1  # callback called once before first iteration
        callback.res = None

        del kwargs['maxlevel']
        res2 = _tanhsinh(f, a, b, **kwargs, callback=callback)
        # terminating with callback is identical to terminating due to maxiter
        # (except for `status`)
        for key in res.keys():
            if key == 'status':
                assert callback.res[key] == 1
                assert res[key] == -2
                assert res2[key] == -4
            else:
                assert res2[key] == callback.res[key] == res[key]

    def test_jumpstart(self):
        # The intermediate results at each level i should be the same as the
        # final results when jumpstarting at level i; i.e. minlevel=maxlevel=i
        a, b = -np.inf, np.inf
        def f(x):
            return np.exp(-x*x)

        def callback(res):
            callback.integrals.append(res.integral)
            callback.errors.append(res.error)
        callback.integrals = []
        callback.errors = []

        maxlevel = 4
        _tanhsinh(f, a, b, minlevel=0, maxlevel=maxlevel, callback=callback)

        integrals = []
        errors = []
        for i in range(maxlevel + 1):
            res = _tanhsinh(f, a, b, minlevel=i, maxlevel=i)
            integrals.append(res.integral)
            errors.append(res.error)

        assert_allclose(callback.integrals[1:], integrals, rtol=1e-15)
        assert_allclose(callback.errors[1:], errors, rtol=1e-15, atol=1e-16)

    def test_special_cases(self):
        # Test edge cases and other special cases

        # Test that integers are not passed to `f`
        # (otherwise this would overflow)
        def f(x):
            assert np.issubdtype(x.dtype, np.floating)
            return x ** 99

        res = _tanhsinh(f, 0, 1)
        assert res.success
        assert_allclose(res.integral, 1/100)

        # Test levels 0 and 1; error is NaN
        res = _tanhsinh(f, 0, 1, maxlevel=0)
        assert res.integral > 0
        assert_equal(res.error, np.nan)
        res = _tanhsinh(f, 0, 1, maxlevel=1)
        assert res.integral > 0
        assert_equal(res.error, np.nan)

        # Tes equal left and right integration limits
        res = _tanhsinh(f, 1, 1)
        assert res.success
        assert res.maxlevel == -1
        assert_allclose(res.integral, 0)

        # Test scalar `args` (not in tuple)
        def f(x, c):
            return x**c

        res = _tanhsinh(f, 0, 1, args=99)
        assert_allclose(res.integral, 1/100)

        # Test NaNs
        a = [np.nan, 0, 0, 0]
        b = [1, np.nan, 1, 1]
        c = [1, 1, np.nan, 1]
        res = _tanhsinh(f, a, b, args=(c,))
        assert_allclose(res.integral, [np.nan, np.nan, np.nan, 0.5])
        assert_allclose(res.error[:3], np.nan)
        assert_equal(res.status, [-3, -3, -3, 0])
        assert_equal(res.success, [False, False, False, True])
        assert_equal(res.nfev[:3], 1)

        # Test complex integral followed by real integral
        # Previously, h0 was of the result dtype. If the `dtype` were complex,
        # this could lead to complex cached abscissae/weights. If these get
        # cast to real dtype for a subsequent real integral, we would get a
        # ComplexWarning. Check that this is avoided.
        _pair_cache.xjc = np.empty(0)
        _pair_cache.wj = np.empty(0)
        _pair_cache.indices = [0]
        _pair_cache.h0 = None
        res = _tanhsinh(lambda x: x*1j, 0, 1)
        assert_allclose(res.integral, 0.5*1j)
        res = _tanhsinh(lambda x: x, 0, 1)
        assert_allclose(res.integral, 0.5)

        # Test zero-size
        shape = (0, 3)
        res = _tanhsinh(lambda x: x, 0, np.zeros(shape))
        attrs = ['integral', 'error', 'success', 'status', 'nfev', 'maxlevel']
        for attr in attrs:
            assert_equal(res[attr].shape, shape)


class TestNSum:
    rng = np.random.default_rng(5895448232066142650)
    p = rng.uniform(1, 10, size=10)

    def f1(self, k):
        # Integers are never passed to `f1`; if they were, we'd get
        # integer to negative integer power error
        return k**(-2)

    f1.ref = np.pi**2/6
    f1.a = 1
    f1.b = np.inf
    f1.args = tuple()

    def f2(self, k, p):
        return 1 / k**p

    f2.ref = special.zeta(p, 1)
    f2.a = 1
    f2.b = np.inf
    f2.args = (p,)

    def f3(self, k, p):
        return 1 / k**p

    f3.a = 1
    f3.b = rng.integers(5, 15, size=(3, 1))
    f3.ref = _gen_harmonic_gt1(f3.b, p)
    f3.args = (p,)

    def test_input_validation(self):
        f = self.f1

        message = '`f` must be callable.'
        with pytest.raises(ValueError, match=message):
            _nsum(42, f.a, f.b)

        message = '...must be True or False.'
        with pytest.raises(ValueError, match=message):
            _nsum(f, f.a, f.b, log=2)

        message = '...must be real numbers.'
        with pytest.raises(ValueError, match=message):
            _nsum(f, 1+1j, f.b)
        with pytest.raises(ValueError, match=message):
            _nsum(f, f.a, None)
        with pytest.raises(ValueError, match=message):
            _nsum(f, f.a, f.b, step=object())
        with pytest.raises(ValueError, match=message):
            _nsum(f, f.a, f.b, atol='ekki')
        with pytest.raises(ValueError, match=message):
            _nsum(f, f.a, f.b, rtol=pytest)

        with np.errstate(all='ignore'):
            res = _nsum(f, [np.nan, -np.inf, np.inf], 1)
            assert np.all((res.status == -1) & np.isnan(res.sum)
                          & np.isnan(res.error) & ~res.success & res.nfev == 1)
            res = _nsum(f, 10, [np.nan, 1])
            assert np.all((res.status == -1) & np.isnan(res.sum)
                          & np.isnan(res.error) & ~res.success & res.nfev == 1)
            res = _nsum(f, 1, 10, step=[np.nan, -np.inf, np.inf, -1, 0])
            assert np.all((res.status == -1) & np.isnan(res.sum)
                          & np.isnan(res.error) & ~res.success & res.nfev == 1)

        message = '...must be non-negative and finite.'
        with pytest.raises(ValueError, match=message):
            _nsum(f, f.a, f.b, rtol=-1)
        with pytest.raises(ValueError, match=message):
            _nsum(f, f.a, f.b, atol=np.inf)

        message = '...may not be positive infinity.'
        with pytest.raises(ValueError, match=message):
            _nsum(f, f.a, f.b, rtol=np.inf, log=True)
        with pytest.raises(ValueError, match=message):
            _nsum(f, f.a, f.b, atol=np.inf, log=True)

        message = '...must be a non-negative integer.'
        with pytest.raises(ValueError, match=message):
            _nsum(f, f.a, f.b, maxterms=3.5)
        with pytest.raises(ValueError, match=message):
            _nsum(f, f.a, f.b, maxterms=-2)

    @pytest.mark.parametrize('f_number', range(1, 4))
    def test_basic(self, f_number):
        f = getattr(self, f"f{f_number}")
        res = _nsum(f, f.a, f.b, args=f.args)
        assert_allclose(res.sum, f.ref)
        assert_equal(res.status, 0)
        assert_equal(res.success, True)

        with np.errstate(divide='ignore'):
            logres = _nsum(lambda *args: np.log(f(*args)),
                           f.a, f.b, log=True, args=f.args)
        assert_allclose(np.exp(logres.sum), res.sum)
        assert_allclose(np.exp(logres.error), res.error)
        assert_equal(logres.status, 0)
        assert_equal(logres.success, True)

    @pytest.mark.parametrize('maxterms', [0, 1, 10, 20, 100])
    def test_integral(self, maxterms):
        # test precise behavior of integral approximation
        f = self.f1

        def logf(x):
            return -2*np.log(x)

        def F(x):
            return -1 / x

        a = np.asarray([1, 5])[:, np.newaxis]
        b = np.asarray([20, 100, np.inf])[:, np.newaxis, np.newaxis]
        step = np.asarray([0.5, 1, 2]).reshape((-1, 1, 1, 1))
        nsteps = np.floor((b - a)/step)
        b_original = b
        b = a + nsteps*step

        k = a + maxterms*step
        # partial sum
        direct = f(a + np.arange(maxterms)*step).sum(axis=-1, keepdims=True)
        integral = (F(b) - F(k))/step  # integral approximation of remainder
        low = direct + integral + f(b)  # theoretical lower bound
        high = direct + integral + f(k)  # theoretical upper bound
        ref_sum = (low + high)/2  # _nsum uses average of the two
        ref_err = (high - low)/2  # error (assuming perfect quadrature)

        # correct reference values where number of terms < maxterms
        a, b, step = np.broadcast_arrays(a, b, step)
        for i in np.ndindex(a.shape):
            ai, bi, stepi = a[i], b[i], step[i]
            if (bi - ai)/stepi + 1 <= maxterms:
                direct = f(np.arange(ai, bi+stepi, stepi)).sum()
                ref_sum[i] = direct
                ref_err[i] = direct * np.finfo(direct).eps

        rtol = 1e-12
        res = _nsum(f, a, b_original, step=step, maxterms=maxterms, rtol=rtol)
        assert_allclose(res.sum, ref_sum, rtol=10*rtol)
        assert_allclose(res.error, ref_err, rtol=100*rtol)
        assert_equal(res.status, 0)
        assert_equal(res.success, True)

        i = ((b_original - a)/step + 1 <= maxterms)
        assert_allclose(res.sum[i], ref_sum[i], rtol=1e-15)
        assert_allclose(res.error[i], ref_err[i], rtol=1e-15)

        logres = _nsum(logf, a, b_original, step=step, log=True,
                       rtol=np.log(rtol), maxterms=maxterms)
        assert_allclose(np.exp(logres.sum), res.sum)
        assert_allclose(np.exp(logres.error), res.error)
        assert_equal(logres.status, 0)
        assert_equal(logres.success, True)

    @pytest.mark.parametrize('shape', [tuple(), (12,), (3, 4), (3, 2, 2)])
    def test_vectorization(self, shape):
        # Test for correct functionality, output shapes, and dtypes for various
        # input shapes.
        rng = np.random.default_rng(82456839535679456794)
        a = rng.integers(1, 10, size=shape)
        # when the sum can be computed directly or `maxterms` is large enough
        # to meet `atol`, there are slight differences (for good reason)
        # between vectorized call and looping.
        b = np.inf
        p = rng.random(shape) + 1
        n = np.prod(shape)

        def f(x, p):
            f.feval += 1 if (x.size == n or x.ndim <= 1) else x.shape[-1]
            return 1 / x ** p

        f.feval = 0

        @np.vectorize
        def _nsum_single(a, b, p, maxterms):
            return _nsum(lambda x: 1 / x**p, a, b, maxterms=maxterms)

        res = _nsum(f, a, b, maxterms=1000, args=(p,))
        refs = _nsum_single(a, b, p, maxterms=1000).ravel()

        attrs = ['sum', 'error', 'success', 'status', 'nfev']
        for attr in attrs:
            ref_attr = [getattr(ref, attr) for ref in refs]
            res_attr = getattr(res, attr)
            assert_allclose(res_attr.ravel(), ref_attr, rtol=1e-15)
            assert_equal(res_attr.shape, shape)

        assert np.issubdtype(res.success.dtype, np.bool_)
        assert np.issubdtype(res.status.dtype, np.integer)
        assert np.issubdtype(res.nfev.dtype, np.integer)
        assert_equal(np.max(res.nfev), f.feval)

    def test_status(self):
        f = self.f2

        p = [2, 2, 0.9, 1.1]
        a = [0, 0, 1, 1]
        b = [10, np.inf, np.inf, np.inf]
        ref = special.zeta(p, 1)

        with np.errstate(divide='ignore'):  # intentionally dividing by zero
            res = _nsum(f, a, b, args=(p,))

        assert_equal(res.success, [False, False, False, True])
        assert_equal(res.status, [-3, -3, -2, 0])
        assert_allclose(res.sum[res.success], ref[res.success])

    def test_nfev(self):
        def f(x):
            f.nfev += np.size(x)
            return 1 / x**2

        f.nfev = 0
        res = _nsum(f, 1, 10)
        assert_equal(res.nfev, f.nfev)

        f.nfev = 0
        res = _nsum(f, 1, np.inf, atol=1e-6)
        assert_equal(res.nfev, f.nfev)

    def test_inclusive(self):
        # There was an edge case off-by one bug when `_direct` was called with
        # `inclusive=True`. Check that this is resolved.
        res = _nsum(lambda k: 1 / k ** 2, [1, 4], np.inf, maxterms=500, atol=0.1)
        ref = _nsum(lambda k: 1 / k ** 2, [1, 4], np.inf)
        assert np.all(res.sum > (ref.sum - res.error))
        assert np.all(res.sum < (ref.sum + res.error))

    def test_special_case(self):
        # test equal lower/upper limit
        f = self.f1
        a = b = 2
        res = _nsum(f, a, b)
        assert_equal(res.sum, f(a))

        # Test scalar `args` (not in tuple)
        res = _nsum(self.f2, 1, np.inf, args=2)
        assert_allclose(res.sum, self.f1.ref)  # f1.ref is correct w/ args=2

        # Test 0 size input
        a = np.empty((3, 1, 1))  # arbitrary broadcastable shapes
        b = np.empty((0, 1))  # could use Hypothesis
        p = np.empty(4)  # but it's overkill
        shape = np.broadcast_shapes(a.shape, b.shape, p.shape)
        res = _nsum(self.f2, a, b, args=(p,))
        assert res.sum.shape == shape
        assert res.status.shape == shape
        assert res.nfev.shape == shape

        # Test maxterms=0
        def f(x):
            with np.errstate(divide='ignore'):
                return 1 / x

        res = _nsum(f, 0, 10, maxterms=0)
        assert np.isnan(res.sum)
        assert np.isnan(res.error)
        assert res.status == -2

        res = _nsum(f, 0, 10, maxterms=1)
        assert np.isnan(res.sum)
        assert np.isnan(res.error)
        assert res.status == -3

        # Test NaNs
        # should skip both direct and integral methods if there are NaNs
        a = [np.nan, 1, 1, 1]
        b = [np.inf, np.nan, np.inf, np.inf]
        p = [2, 2, np.nan, 2]
        res = _nsum(self.f2, a, b, args=(p,))
        assert_allclose(res.sum, [np.nan, np.nan, np.nan, self.f1.ref])
        assert_allclose(res.error[:3], np.nan)
        assert_equal(res.status, [-1, -1, -3, 0])
        assert_equal(res.success, [False, False, False, True])
        # Ideally res.nfev[2] would be 1, but `tanhsinh` has some function evals
        assert_equal(res.nfev[:2], 1)

    @pytest.mark.parametrize('dtype', [np.float32, np.float64])
    def test_dtype(self, dtype):
        def f(k):
            assert k.dtype == dtype
            return 1 / k ** np.asarray(2, dtype=dtype)[()]

        a = np.asarray(1, dtype=dtype)
        b = np.asarray([10, np.inf], dtype=dtype)
        res = _nsum(f, a, b)
        assert res.sum.dtype == dtype
        assert res.error.dtype == dtype

        rtol = 1e-12 if dtype == np.float64 else 1e-6
        ref = _gen_harmonic_gt1(b, 2)
        assert_allclose(res.sum, ref, rtol=rtol)<|MERGE_RESOLUTION|>--- conflicted
+++ resolved
@@ -11,8 +11,6 @@
 from scipy.integrate._tanhsinh import _tanhsinh, _pair_cache, _nsum
 from scipy.stats._discrete_distns import _gen_harmonic_gt1
 
-<<<<<<< HEAD
-=======
 
 def norm_pdf(x, xp=None):
     xp = array_namespace(x) if xp is None else xp
@@ -48,7 +46,6 @@
                                        'JAX arrays do not support item assignment.',
                                        'cupy/cupy#8391',],
                               cpu_only=True,) # cpu only until gh-21149 merges
->>>>>>> 91ad8138
 class TestTanhSinh:
 
     # Test problems from [1] Section 6
