# mypy: disable-error-code="attr-defined"
import numpy as np
from scipy import special
import scipy._lib._elementwise_iterative_method as eim
from scipy._lib._util import _RichResult
<<<<<<< HEAD
=======
from scipy._lib._array_api import (array_namespace, xp_copy, xp_ravel,
                                   xp_real, is_numpy, is_cupy, is_torch,
                                   xp_take_along_axis)


__all__ = ['nsum']

>>>>>>> f36e52d2

# todo:
#  figure out warning situation
#  address https://github.com/scipy/scipy/pull/18650#discussion_r1233032521
#  without `minweight`, we are also suppressing infinities within the interval.
#    Is that OK? If so, we can probably get rid of `status=3`.
#  Add heuristic to stop when improvement is too slow / antithrashing
#  support singularities? interval subdivision? this feature will be added
#    eventually, but do we adjust the interface now?
#  When doing log-integration, should the tolerances control the error of the
#    log-integral or the error of the integral?  The trouble is that `log`
#    inherently looses some precision so it may not be possible to refine
#    the integral further. Example: 7th moment of stats.f(15, 20)
#  respect function evaluation limit?
#  make public?


def _tanhsinh(f, a, b, *, args=(), log=False, maxfun=None, maxlevel=None,
              minlevel=2, atol=None, rtol=None, preserve_shape=False,
              callback=None):
    """Evaluate a convergent integral numerically using tanh-sinh quadrature.

    In practice, tanh-sinh quadrature achieves quadratic convergence for
    many integrands: the number of accurate *digits* scales roughly linearly
    with the number of function evaluations [1]_.

    Either or both of the limits of integration may be infinite, and
    singularities at the endpoints are acceptable. Divergent integrals and
    integrands with non-finite derivatives or singularities within an interval
    are out of scope, but the latter may be evaluated be calling `_tanhsinh` on
    each sub-interval separately.

    Parameters
    ----------
    f : callable
        The function to be integrated. The signature must be::
            func(x: ndarray, *fargs) -> ndarray
         where each element of ``x`` is a finite real and ``fargs`` is a tuple,
         which may contain an arbitrary number of arrays that are broadcastable
         with `x`. ``func`` must be an elementwise-scalar function; see
         documentation of parameter `preserve_shape` for details.
         If ``func`` returns a value with complex dtype when evaluated at
         either endpoint, subsequent arguments ``x`` will have complex dtype
         (but zero imaginary part).
    a, b : array_like
        Real lower and upper limits of integration. Must be broadcastable.
        Elements may be infinite.
    args : tuple, optional
        Additional positional arguments to be passed to `func`. Must be arrays
        broadcastable with `a` and `b`. If the callable to be integrated
        requires arguments that are not broadcastable with `a` and `b`, wrap
        that callable with `f`. See Examples.
    log : bool, default: False
        Setting to True indicates that `f` returns the log of the integrand
        and that `atol` and `rtol` are expressed as the logs of the absolute
        and relative errors. In this case, the result object will contain the
        log of the integral and error. This is useful for integrands for which
        numerical underflow or overflow would lead to inaccuracies.
        When ``log=True``, the integrand (the exponential of `f`) must be real,
        but it may be negative, in which case the log of the integrand is a
        complex number with an imaginary part that is an odd multiple of π.
    maxlevel : int, default: 10
        The maximum refinement level of the algorithm.

        At the zeroth level, `f` is called once, performing 16 function
        evaluations. At each subsequent level, `f` is called once more,
        approximately doubling the number of function evaluations that have
        been performed. Accordingly, for many integrands, each successive level
        will double the number of accurate digits in the result (up to the
        limits of floating point precision).

        The algorithm will terminate after completing level `maxlevel` or after
        another termination condition is satisfied, whichever comes first.
    minlevel : int, default: 2
        The level at which to begin iteration (default: 2). This does not
        change the total number of function evaluations or the abscissae at
        which the function is evaluated; it changes only the *number of times*
        `f` is called. If ``minlevel=k``, then the integrand is evaluated at
        all abscissae from levels ``0`` through ``k`` in a single call.
        Note that if `minlevel` exceeds `maxlevel`, the provided `minlevel` is
        ignored, and `minlevel` is set equal to `maxlevel`.
    atol, rtol : float, optional
        Absolute termination tolerance (default: 0) and relative termination
        tolerance (default: ``eps**0.75``, where ``eps`` is the precision of
        the result dtype), respectively. The error estimate is as
        described in [1]_ Section 5. While not theoretically rigorous or
        conservative, it is said to work well in practice. Must be non-negative
        and finite if `log` is False, and must be expressed as the log of a
        non-negative and finite number if `log` is True.
    preserve_shape : bool, default: False
        In the following, "arguments of `f`" refers to the array ``x`` and
        any arrays within ``fargs``. Let ``shape`` be the broadcasted shape
        of `a`, `b`, and all elements of `args` (which is conceptually
        distinct from ``fargs`` passed into `f`).

        - When ``preserve_shape=False`` (default), `f` must accept arguments
          of *any* broadcastable shapes.

        - When ``preserve_shape=True``, `f` must accept arguments of shape
          ``shape`` *or* ``shape + (n,)``, where ``(n,)`` is the number of
          abscissae at which the function is being evaluated.

        In either case, for each scalar element ``xi`` within `x`, the array
        returned by `f` must include the scalar ``f(xi)`` at the same index.
        Consequently, the shape of the output is always the shape of the input
        ``x``.

        See Examples.

    callback : callable, optional
        An optional user-supplied function to be called before the first
        iteration and after each iteration.
        Called as ``callback(res)``, where ``res`` is a ``_RichResult``
        similar to that returned by `_differentiate` (but containing the
        current iterate's values of all variables). If `callback` raises a
        ``StopIteration``, the algorithm will terminate immediately and
        `_tanhsinh` will return a result object.

    Returns
    -------
    res : _RichResult
        An instance of `scipy._lib._util._RichResult` with the following
        attributes. (The descriptions are written as though the values will be
        scalars; however, if `func` returns an array, the outputs will be
        arrays of the same shape.)
        success : bool
            ``True`` when the algorithm terminated successfully (status ``0``).
        status : int
            An integer representing the exit status of the algorithm.
            ``0`` : The algorithm converged to the specified tolerances.
            ``-1`` : (unused)
            ``-2`` : The maximum number of iterations was reached.
            ``-3`` : A non-finite value was encountered.
            ``-4`` : Iteration was terminated by `callback`.
            ``1`` : The algorithm is proceeding normally (in `callback` only).
        integral : float
            An estimate of the integral
        error : float
            An estimate of the error. Only available if level two or higher
            has been completed; otherwise NaN.
        maxlevel : int
            The maximum refinement level used.
        nfev : int
            The number of points at which `func` was evaluated.

    See Also
    --------
    quad, quadrature

    Notes
    -----
    Implements the algorithm as described in [1]_ with minor adaptations for
    finite-precision arithmetic, including some described by [2]_ and [3]_. The
    tanh-sinh scheme was originally introduced in [4]_.

    Due to floating-point error in the abscissae, the function may be evaluated
    at the endpoints of the interval during iterations. The values returned by
    the function at the endpoints will be ignored.

    References
    ----------
    [1] Bailey, David H., Karthik Jeyabalan, and Xiaoye S. Li. "A comparison of
        three high-precision quadrature schemes." Experimental Mathematics 14.3
        (2005): 317-329.
    [2] Vanherck, Joren, Bart Sorée, and Wim Magnus. "Tanh-sinh quadrature for
        single and multiple integration using floating-point arithmetic."
        arXiv preprint arXiv:2007.15057 (2020).
    [3] van Engelen, Robert A.  "Improving the Double Exponential Quadrature
        Tanh-Sinh, Sinh-Sinh and Exp-Sinh Formulas."
        https://www.genivia.com/files/qthsh.pdf
    [4] Takahasi, Hidetosi, and Masatake Mori. "Double exponential formulas for
        numerical integration." Publications of the Research Institute for
        Mathematical Sciences 9.3 (1974): 721-741.

    Example
    -------
    Evaluate the Gaussian integral:

    >>> import numpy as np
    >>> from scipy.integrate._tanhsinh import _tanhsinh
    >>> def f(x):
    ...     return np.exp(-x**2)
    >>> res = _tanhsinh(f, -np.inf, np.inf)
    >>> res.integral  # true value is np.sqrt(np.pi), 1.7724538509055159
     1.7724538509055159
    >>> res.error  # actual error is 0
    4.0007963937534104e-16

    The value of the Gaussian function (bell curve) is nearly zero for
    arguments sufficiently far from zero, so the value of the integral
    over a finite interval is nearly the same.

    >>> _tanhsinh(f, -20, 20).integral
    1.772453850905518

    However, with unfavorable integration limits, the integration scheme
    may not be able to find the important region.

    >>> _tanhsinh(f, -np.inf, 1000).integral
    4.500490856620352

    In such cases, or when there are singularities within the interval,
    break the integral into parts with endpoints at the important points.

    >>> _tanhsinh(f, -np.inf, 0).integral + _tanhsinh(f, 0, 1000).integral
    1.772453850905404

    For integration involving very large or very small magnitudes, use
    log-integration. (For illustrative purposes, the following example shows a
    case in which both regular and log-integration work, but for more extreme
    limits of integration, log-integration would avoid the underflow
    experienced when evaluating the integral normally.)

    >>> res = _tanhsinh(f, 20, 30, rtol=1e-10)
    >>> res.integral, res.error
    4.7819613911309014e-176, 4.670364401645202e-187
    >>> def log_f(x):
    ...     return -x**2
    >>> np.exp(res.integral), np.exp(res.error)
    4.7819613911306924e-176, 4.670364401645093e-187

    The limits of integration and elements of `args` may be broadcastable
    arrays, and integration is performed elementwise.

    >>> from scipy import stats
    >>> dist = stats.gausshyper(13.8, 3.12, 2.51, 5.18)
    >>> a, b = dist.support()
    >>> x = np.linspace(a, b, 100)
    >>> res = _tanhsinh(dist.pdf, a, x)
    >>> ref = dist.cdf(x)
    >>> np.allclose(res.integral, ref)

    By default, `preserve_shape` is False, and therefore the callable
    `f` may be called with arrays of any broadcastable shapes.
    For example:

    >>> shapes = []
    >>> def f(x, c):
    ...    shape = np.broadcast_shapes(x.shape, c.shape)
    ...    shapes.append(shape)
    ...    return np.sin(c*x)
    >>>
    >>> c = [1, 10, 30, 100]
    >>> res = _tanhsinh(f, 0, 1, args=(c,), minlevel=1)
    >>> shapes
    [(4,), (4, 66), (3, 64), (2, 128), (1, 256)]

    To understand where these shapes are coming from - and to better
    understand how `_tanhsinh` computes accurate results - note that
    higher values of ``c`` correspond with higher frequency sinusoids.
    The higher frequency sinusoids make the integrand more complicated,
    so more function evaluations are required to achieve the target
    accuracy:

    >>> res.nfev
    array([ 67, 131, 259, 515])

    The initial ``shape``, ``(4,)``, corresponds with evaluating the
    integrand at a single abscissa and all four frequencies; this is used
    for input validation and to determine the size and dtype of the arrays
    that store results. The next shape corresponds with evaluating the
    integrand at an initial grid of abscissae and all four frequencies.
    Successive calls to the function double the total number of abscissae at
    which the function has been evaluated. However, in later function
    evaluations, the integrand is evaluated at fewer frequencies because
    the corresponding integral has already converged to the required
    tolerance. This saves function evaluations to improve performance, but
    it requires the function to accept arguments of any shape.

    "Vector-valued" integrands, such as those written for use with
    `scipy.integrate.quad_vec`, are unlikely to satisfy this requirement.
    For example, consider

    >>> def f(x):
    ...    return [x, np.sin(10*x), np.cos(30*x), x*np.sin(100*x)**2]

    This integrand is not compatible with `_tanhsinh` as written; for instance,
    the shape of the output will not be the same as the shape of ``x``. Such a
    function *could* be converted to a compatible form with the introduction of
    additional parameters, but this would be inconvenient. In such cases,
    a simpler solution would be to use `preserve_shape`.

    >>> shapes = []
    >>> def f(x):
    ...     shapes.append(x.shape)
    ...     x0, x1, x2, x3 = x
    ...     return [x0, np.sin(10*x1), np.cos(30*x2), x3*np.sin(100*x3)]
    >>>
    >>> a = np.zeros(4)
    >>> res = _tanhsinh(f, a, 1, preserve_shape=True)
    >>> shapes
    [(4,), (4, 66), (4, 64), (4, 128), (4, 256)]

    Here, the broadcasted shape of `a` and `b` is ``(4,)``. With
    ``preserve_shape=True``, the function may be called with argument
    ``x`` of shape ``(4,)`` or ``(4, n)``, and this is what we observe.

    """
    (f, a, b, log, maxfun, maxlevel, minlevel,
     atol, rtol, args, preserve_shape, callback) = _tanhsinh_iv(
        f, a, b, log, maxfun, maxlevel, minlevel, atol,
        rtol, args, preserve_shape, callback)

    # Initialization
    # `eim._initialize` does several important jobs, including
    # ensuring that limits, each of the `args`, and the output of `f`
    # broadcast correctly and are of consistent types. To save a function
    # evaluation, I pass the midpoint of the integration interval. This comes
    # at a cost of some gymnastics to ensure that the midpoint has the right
    # shape and dtype. Did you know that 0d and >0d arrays follow different
    # type promotion rules?
    with np.errstate(over='ignore', invalid='ignore', divide='ignore'):
        c = ((a.ravel() + b.ravel())/2).reshape(a.shape)
        inf_a, inf_b = np.isinf(a), np.isinf(b)
        c[inf_a] = b[inf_a] - 1  # takes care of infinite a
        c[inf_b] = a[inf_b] + 1  # takes care of infinite b
        c[inf_a & inf_b] = 0  # takes care of infinite a and b
        temp = eim._initialize(f, (c,), args, complex_ok=True,
                               preserve_shape=preserve_shape)
    f, xs, fs, args, shape, dtype, xp = temp
    a = np.broadcast_to(a, shape).astype(dtype).ravel()
    b = np.broadcast_to(b, shape).astype(dtype).ravel()

    # Transform improper integrals
    a, b, a0, negative, abinf, ainf, binf = _transform_integrals(a, b)

    # Define variables we'll need
    nit, nfev = 0, 1  # one function evaluation performed above
    zero = -np.inf if log else 0
    pi = dtype.type(np.pi)
    maxiter = maxlevel - minlevel + 1
    eps = np.finfo(dtype).eps
    if rtol is None:
        rtol = 0.75*np.log(eps) if log else eps**0.75

    Sn = np.full(shape, zero, dtype=dtype).ravel()  # latest integral estimate
    Sn[np.isnan(a) | np.isnan(b) | np.isnan(fs[0])] = np.nan
    Sk = np.empty_like(Sn).reshape(-1, 1)[:, 0:0]  # all integral estimates
    aerr = np.full(shape, np.nan, dtype=dtype).ravel()  # absolute error
    status = np.full(shape, eim._EINPROGRESS, dtype=int).ravel()
    h0 = np.real(_get_base_step(dtype=dtype))  # base step

    # For term `d4` of error estimate ([1] Section 5), we need to keep the
    # most extreme abscissae and corresponding `fj`s, `wj`s in Euler-Maclaurin
    # sum. Here, we initialize these variables.
    xr0 = np.full(shape, -np.inf, dtype=dtype).ravel()
    fr0 = np.full(shape, np.nan, dtype=dtype).ravel()
    wr0 = np.zeros(shape, dtype=dtype).ravel()
    xl0 = np.full(shape, np.inf, dtype=dtype).ravel()
    fl0 = np.full(shape, np.nan, dtype=dtype).ravel()
    wl0 = np.zeros(shape, dtype=dtype).ravel()
    d4 = np.zeros(shape, dtype=dtype).ravel()

    work = _RichResult(
        Sn=Sn, Sk=Sk, aerr=aerr, h=h0, log=log, dtype=dtype, pi=pi, eps=eps,
        a=a.reshape(-1, 1), b=b.reshape(-1, 1),  # integration limits
        n=minlevel, nit=nit, nfev=nfev, status=status,  # iter/eval counts
        xr0=xr0, fr0=fr0, wr0=wr0, xl0=xl0, fl0=fl0, wl0=wl0, d4=d4,  # err est
        ainf=ainf, binf=binf, abinf=abinf, a0=a0.reshape(-1, 1))  # transforms
    # Constant scalars don't need to be put in `work` unless they need to be
    # passed outside `tanhsinh`. Examples: atol, rtol, h0, minlevel.

    # Correspondence between terms in the `work` object and the result
    res_work_pairs = [('status', 'status'), ('integral', 'Sn'),
                      ('error', 'aerr'), ('nit', 'nit'), ('nfev', 'nfev')]

    def pre_func_eval(work):
        # Determine abscissae at which to evaluate `f`
        work.h = h0 / 2**work.n
        xjc, wj = _get_pairs(work.n, h0, dtype=work.dtype,
                             inclusive=(work.n == minlevel))
        work.xj, work.wj = _transform_to_limits(xjc, wj, work.a, work.b)

        # Perform abscissae substitutions for infinite limits of integration
        xj = work.xj.copy()
        xj[work.abinf] = xj[work.abinf] / (1 - xj[work.abinf]**2)
        xj[work.binf] = 1/xj[work.binf] - 1 + work.a0[work.binf]
        xj[work.ainf] *= -1
        return xj

    def post_func_eval(x, fj, work):
        # Weight integrand as required by substitutions for infinite limits
        if work.log:
            fj[work.abinf] += (np.log(1 + work.xj[work.abinf] ** 2)
                               - 2*np.log(1 - work.xj[work.abinf] ** 2))
            fj[work.binf] -= 2 * np.log(work.xj[work.binf])
        else:
            fj[work.abinf] *= ((1 + work.xj[work.abinf]**2) /
                               (1 - work.xj[work.abinf]**2)**2)
            fj[work.binf] *= work.xj[work.binf]**-2.

        # Estimate integral with Euler-Maclaurin Sum
        fjwj, Sn = _euler_maclaurin_sum(fj, work)
        if work.Sk.shape[-1]:
            Snm1 = work.Sk[:, -1]
            Sn = (special.logsumexp([Snm1 - np.log(2), Sn], axis=0) if log
                  else Snm1 / 2 + Sn)

        work.fjwj = fjwj
        work.Sn = Sn

    def check_termination(work):
        """Terminate due to convergence or encountering non-finite values"""
        stop = np.zeros(work.Sn.shape, dtype=bool)

        # Terminate before first iteration if integration limits are equal
        if work.nit == 0:
            i = (work.a == work.b).ravel()  # ravel singleton dimension
            zero = -np.inf if log else 0
            work.Sn[i] = zero
            work.aerr[i] = zero
            work.status[i] = eim._ECONVERGED
            stop[i] = True
        else:
            # Terminate if convergence criterion is met
            work.rerr, work.aerr = _estimate_error(work)
            i = ((work.rerr < rtol) | (work.rerr + np.real(work.Sn) < atol) if log
                 else (work.rerr < rtol) | (work.rerr * abs(work.Sn) < atol))
            work.status[i] = eim._ECONVERGED
            stop[i] = True

        # Terminate if integral estimate becomes invalid
        if log:
            i = (np.isposinf(np.real(work.Sn)) | np.isnan(work.Sn)) & ~stop
        else:
            i = ~np.isfinite(work.Sn) & ~stop
        work.status[i] = eim._EVALUEERR
        stop[i] = True

        return stop

    def post_termination_check(work):
        work.n += 1
        work.Sk = np.concatenate((work.Sk, work.Sn[:, np.newaxis]), axis=-1)
        return

    def customize_result(res, shape):
        # If the integration limits were such that b < a, we reversed them
        # to perform the calculation, and the final result needs to be negated.
        if log and np.any(negative):
            pi = res['integral'].dtype.type(np.pi)
            j = np.complex64(1j)  # minimum complex type
            res['integral'] = res['integral'] + negative*pi*j
        else:
            res['integral'][negative] *= -1

        # For this algorithm, it seems more appropriate to report the maximum
        # level rather than the number of iterations in which it was performed.
        res['maxlevel'] = minlevel + res['nit'] - 1
        res['maxlevel'][res['nit'] == 0] = -1
        del res['nit']
        return shape

    # Suppress all warnings initially, since there are many places in the code
    # for which this is expected behavior.
    with np.errstate(over='ignore', invalid='ignore', divide='ignore'):
        res = eim._loop(work, callback, shape, maxiter, f, args, dtype, pre_func_eval,
                        post_func_eval, check_termination, post_termination_check,
                        customize_result, res_work_pairs, xp, preserve_shape)
    return res


def _get_base_step(dtype=np.float64):
    # Compute the base step length for the provided dtype. Theoretically, the
    # Euler-Maclaurin sum is infinite, but it gets cut off when either the
    # weights underflow or the abscissae cannot be distinguished from the
    # limits of integration. The latter happens to occur first for float32 and
    # float64, and it occurs when `xjc` (the abscissa complement)
    # in `_compute_pair` underflows. We can solve for the argument `tmax` at
    # which it will underflow using [2] Eq. 13.
    fmin = 4*np.finfo(dtype).tiny  # stay a little away from the limit
    tmax = np.arcsinh(np.log(2/fmin - 1) / np.pi)

    # Based on this, we can choose a base step size `h` for level 0.
    # The number of function evaluations will be `2 + m*2^(k+1)`, where `k` is
    # the level and `m` is an integer we get to choose. I choose
    # m = _N_BASE_STEPS = `8` somewhat arbitrarily, but a rationale is that a
    # power of 2 makes floating point arithmetic more predictable. It also
    # results in a base step size close to `1`, which is what [1] uses (and I
    # used here until I found [2] and these ideas settled).
    h0 = tmax / _N_BASE_STEPS
    return h0.astype(dtype)


_N_BASE_STEPS = 8


def _compute_pair(k, h0):
    # Compute the abscissa-weight pairs for each level k. See [1] page 9.

    # For now, we compute and store in 64-bit precision. If higher-precision
    # data types become better supported, it would be good to compute these
    # using the highest precision available. Or, once there is an Array API-
    # compatible arbitrary precision array, we can compute at the required
    # precision.

    # "....each level k of abscissa-weight pairs uses h = 2 **-k"
    # We adapt to floating point arithmetic using ideas of [2].
    h = h0 / 2**k
    max = _N_BASE_STEPS * 2**k

    # For iterations after the first, "....the integrand function needs to be
    # evaluated only at the odd-indexed abscissas at each level."
    j = np.arange(max+1) if k == 0 else np.arange(1, max+1, 2)
    jh = j * h

    # "In this case... the weights wj = u1/cosh(u2)^2, where..."
    pi_2 = np.pi / 2
    u1 = pi_2*np.cosh(jh)
    u2 = pi_2*np.sinh(jh)
    # Denominators get big here. Overflow then underflow doesn't need warning.
    # with np.errstate(under='ignore', over='ignore'):
    wj = u1 / np.cosh(u2)**2
    # "We actually store 1-xj = 1/(...)."
    xjc = 1 / (np.exp(u2) * np.cosh(u2))  # complement of xj = np.tanh(u2)

    # When level k == 0, the zeroth xj corresponds with xj = 0. To simplify
    # code, the function will be evaluated there twice; each gets half weight.
    wj[0] = wj[0] / 2 if k == 0 else wj[0]

    return xjc, wj  # store at full precision


def _pair_cache(k, h0):
    # Cache the abscissa-weight pairs up to a specified level.
    # Abscissae and weights of consecutive levels are concatenated.
    # `index` records the indices that correspond with each level:
    # `xjc[index[k]:index[k+1]` extracts the level `k` abscissae.
    if h0 != _pair_cache.h0:
        _pair_cache.xjc = np.empty(0)
        _pair_cache.wj = np.empty(0)
        _pair_cache.indices = [0]

    xjcs = [_pair_cache.xjc]
    wjs = [_pair_cache.wj]

    for i in range(len(_pair_cache.indices)-1, k + 1):
        xjc, wj = _compute_pair(i, h0)
        xjcs.append(xjc)
        wjs.append(wj)
        _pair_cache.indices.append(_pair_cache.indices[-1] + len(xjc))

    _pair_cache.xjc = np.concatenate(xjcs)
    _pair_cache.wj = np.concatenate(wjs)
    _pair_cache.h0 = h0

_pair_cache.xjc = np.empty(0)
_pair_cache.wj = np.empty(0)
_pair_cache.indices = [0]
_pair_cache.h0 = None


def _get_pairs(k, h0, inclusive=False, dtype=np.float64):
    # Retrieve the specified abscissa-weight pairs from the cache
    # If `inclusive`, return all up to and including the specified level
    if len(_pair_cache.indices) <= k+2 or h0 != _pair_cache.h0:
        _pair_cache(k, h0)

    xjc = _pair_cache.xjc
    wj = _pair_cache.wj
    indices = _pair_cache.indices

    start = 0 if inclusive else indices[k]
    end = indices[k+1]

    return xjc[start:end].astype(dtype), wj[start:end].astype(dtype)


def _transform_to_limits(xjc, wj, a, b):
    # Transform integral according to user-specified limits. This is just
    # math that follows from the fact that the standard limits are (-1, 1).
    # Note: If we had stored xj instead of xjc, we would have
    # xj = alpha * xj + beta, where beta = (a + b)/2
    alpha = (b - a) / 2
    xj = np.concatenate((-alpha * xjc + b, alpha * xjc + a), axis=-1)
    wj = wj*alpha  # arguments get broadcasted, so we can't use *=
    wj = np.concatenate((wj, wj), axis=-1)

    # Points at the boundaries can be generated due to finite precision
    # arithmetic, but these function values aren't supposed to be included in
    # the Euler-Maclaurin sum. Ideally we wouldn't evaluate the function at
    # these points; however, we can't easily filter out points since this
    # function is vectorized. Instead, zero the weights.
    invalid = (xj <= a) | (xj >= b)
    wj[invalid] = 0
    return xj, wj


def _euler_maclaurin_sum(fj, work):
    # Perform the Euler-Maclaurin Sum, [1] Section 4

    # The error estimate needs to know the magnitude of the last term
    # omitted from the Euler-Maclaurin sum. This is a bit involved because
    # it may have been computed at a previous level. I sure hope it's worth
    # all the trouble.
    xr0, fr0, wr0 = work.xr0, work.fr0, work.wr0
    xl0, fl0, wl0 = work.xl0, work.fl0, work.wl0

    # It is much more convenient to work with the transposes of our work
    # variables here.
    xj, fj, wj = work.xj.T, fj.T, work.wj.T
    n_x, n_active = xj.shape  # number of abscissae, number of active elements

    # We'll work with the left and right sides separately
    xr, xl = xj.reshape(2, n_x // 2, n_active).copy()  # this gets modified
    fr, fl = fj.reshape(2, n_x // 2, n_active)
    wr, wl = wj.reshape(2, n_x // 2, n_active)

    invalid_r = ~np.isfinite(fr) | (wr == 0)
    invalid_l = ~np.isfinite(fl) | (wl == 0)

    # integer index of the maximum abscissa at this level
    xr[invalid_r] = -np.inf
    ir = np.argmax(xr, axis=0, keepdims=True)
    # abscissa, function value, and weight at this index
    xr_max = np.take_along_axis(xr, ir, axis=0)[0]
    fr_max = np.take_along_axis(fr, ir, axis=0)[0]
    wr_max = np.take_along_axis(wr, ir, axis=0)[0]
    # boolean indices at which maximum abscissa at this level exceeds
    # the incumbent maximum abscissa (from all previous levels)
    j = xr_max > xr0
    # Update record of the incumbent abscissa, function value, and weight
    xr0[j] = xr_max[j]
    fr0[j] = fr_max[j]
    wr0[j] = wr_max[j]

    # integer index of the minimum abscissa at this level
    xl[invalid_l] = np.inf
    il = np.argmin(xl, axis=0, keepdims=True)
    # abscissa, function value, and weight at this index
    xl_min = np.take_along_axis(xl, il, axis=0)[0]
    fl_min = np.take_along_axis(fl, il, axis=0)[0]
    wl_min = np.take_along_axis(wl, il, axis=0)[0]
    # boolean indices at which minimum abscissa at this level is less than
    # the incumbent minimum abscissa (from all previous levels)
    j = xl_min < xl0
    # Update record of the incumbent abscissa, function value, and weight
    xl0[j] = xl_min[j]
    fl0[j] = fl_min[j]
    wl0[j] = wl_min[j]
    fj = fj.T

    # Compute the error estimate `d4` - the magnitude of the leftmost or
    # rightmost term, whichever is greater.
    flwl0 = fl0 + np.log(wl0) if work.log else fl0 * wl0  # leftmost term
    frwr0 = fr0 + np.log(wr0) if work.log else fr0 * wr0  # rightmost term
    magnitude = np.real if work.log else np.abs
    work.d4 = np.maximum(magnitude(flwl0), magnitude(frwr0))

    # There are two approaches to dealing with function values that are
    # numerically infinite due to approaching a singularity - zero them, or
    # replace them with the function value at the nearest non-infinite point.
    # [3] pg. 22 suggests the latter, so let's do that given that we have the
    # information.
    fr0b = np.broadcast_to(fr0[np.newaxis, :], fr.shape)
    fl0b = np.broadcast_to(fl0[np.newaxis, :], fl.shape)
    fr[invalid_r] = fr0b[invalid_r]
    fl[invalid_l] = fl0b[invalid_l]

    # When wj is zero, log emits a warning
    # with np.errstate(divide='ignore'):
    fjwj = fj + np.log(work.wj) if work.log else fj * work.wj

    # update integral estimate
    Sn = (special.logsumexp(fjwj + np.log(work.h), axis=-1) if work.log
          else np.sum(fjwj, axis=-1) * work.h)

    work.xr0, work.fr0, work.wr0 = xr0, fr0, wr0
    work.xl0, work.fl0, work.wl0 = xl0, fl0, wl0

    return fjwj, Sn


def _estimate_error(work):
    # Estimate the error according to [1] Section 5

    if work.n == 0 or work.nit == 0:
        # The paper says to use "one" as the error before it can be calculated.
        # NaN seems to be more appropriate.
        nan = np.full_like(work.Sn, np.nan)
        return nan, nan

    indices = _pair_cache.indices

    n_active = len(work.Sn)  # number of active elements
    axis_kwargs = dict(axis=-1, keepdims=True)

    # With a jump start (starting at level higher than 0), we haven't
    # explicitly calculated the integral estimate at lower levels. But we have
    # all the function value-weight products, so we can compute the
    # lower-level estimates.
    if work.Sk.shape[-1] == 0:
        h = 2 * work.h  # step size at this level
        n_x = indices[work.n]  # number of abscissa up to this level
        # The right and left fjwj terms from all levels are concatenated along
        # the last axis. Get out only the terms up to this level.
        fjwj_rl = work.fjwj.reshape(n_active, 2, -1)
        fjwj = fjwj_rl[:, :, :n_x].reshape(n_active, 2*n_x)
        # Compute the Euler-Maclaurin sum at this level
        Snm1 = (special.logsumexp(fjwj, **axis_kwargs) + np.log(h) if work.log
                else np.sum(fjwj, **axis_kwargs) * h)
        work.Sk = np.concatenate((Snm1, work.Sk), axis=-1)

    if work.n == 1:
        nan = np.full_like(work.Sn, np.nan)
        return nan, nan

    # The paper says not to calculate the error for n<=2, but it's not clear
    # about whether it starts at level 0 or level 1. We start at level 0, so
    # why not compute the error beginning in level 2?
    if work.Sk.shape[-1] < 2:
        h = 4 * work.h  # step size at this level
        n_x = indices[work.n-1]  # number of abscissa up to this level
        # The right and left fjwj terms from all levels are concatenated along
        # the last axis. Get out only the terms up to this level.
        fjwj_rl = work.fjwj.reshape(len(work.Sn), 2, -1)
        fjwj = fjwj_rl[..., :n_x].reshape(n_active, 2*n_x)
        # Compute the Euler-Maclaurin sum at this level
        Snm2 = (special.logsumexp(fjwj, **axis_kwargs) + np.log(h) if work.log
                else np.sum(fjwj, **axis_kwargs) * h)
        work.Sk = np.concatenate((Snm2, work.Sk), axis=-1)

    Snm2 = work.Sk[..., -2]
    Snm1 = work.Sk[..., -1]

    e1 = work.eps

    if work.log:
        log_e1 = np.log(e1)
        # Currently, only real integrals are supported in log-scale. All
        # complex values have imaginary part in increments of pi*j, which just
        # carries sign information of the original integral, so use of
        # `np.real` here is equivalent to absolute value in real scale.
        d1 = np.real(special.logsumexp([work.Sn, Snm1 + work.pi*1j], axis=0))
        d2 = np.real(special.logsumexp([work.Sn, Snm2 + work.pi*1j], axis=0))
        d3 = log_e1 + np.max(np.real(work.fjwj), axis=-1)
        d4 = work.d4
        aerr = np.max([d1 ** 2 / d2, 2 * d1, d3, d4], axis=0)
        rerr = np.maximum(log_e1, aerr - np.real(work.Sn))
    else:
        # Note: explicit computation of log10 of each of these is unnecessary.
        d1 = np.abs(work.Sn - Snm1)
        d2 = np.abs(work.Sn - Snm2)
        d3 = e1 * np.max(np.abs(work.fjwj), axis=-1)
        d4 = work.d4
        # If `d1` is 0, no need to warn. This does the right thing.
        # with np.errstate(divide='ignore'):
        aerr = np.max([d1**(np.log(d1)/np.log(d2)), d1**2, d3, d4], axis=0)
        rerr = np.maximum(e1, aerr/np.abs(work.Sn))
    return rerr, aerr.reshape(work.Sn.shape)


def _transform_integrals(a, b):
    # Transform integrals to a form with finite a < b
    # For b < a, we reverse the limits and will multiply the final result by -1
    # For infinite limit on the right, we use the substitution x = 1/t - 1 + a
    # For infinite limit on the left, we substitute x = -x and treat as above
    # For infinite limits, we substitute x = t / (1-t**2)

    negative = b < a
    a[negative], b[negative] = b[negative], a[negative]

    abinf = np.isinf(a) & np.isinf(b)
    a[abinf], b[abinf] = -1, 1

    ainf = np.isinf(a)
    a[ainf], b[ainf] = -b[ainf], -a[ainf]

    binf = np.isinf(b)
    a0 = a.copy()
    a[binf], b[binf] = 0, 1

    return a, b, a0, negative, abinf, ainf, binf


def _tanhsinh_iv(f, a, b, log, maxfun, maxlevel, minlevel,
                 atol, rtol, args, preserve_shape, callback):
    # Input validation and standardization

    message = '`f` must be callable.'
    if not callable(f):
        raise ValueError(message)

    message = 'All elements of `a` and `b` must be real numbers.'
    a, b = np.broadcast_arrays(a, b)
    if np.any(np.iscomplex(a)) or np.any(np.iscomplex(b)):
        raise ValueError(message)

    message = '`log` must be True or False.'
    if log not in {True, False}:
        raise ValueError(message)
    log = bool(log)

    if atol is None:
        atol = -np.inf if log else 0

    rtol_temp = rtol if rtol is not None else 0.

    params = np.asarray([atol, rtol_temp, 0.])
    message = "`atol` and `rtol` must be real numbers."
    if not np.issubdtype(params.dtype, np.floating):
        raise ValueError(message)

    if log:
        message = '`atol` and `rtol` may not be positive infinity.'
        if np.any(np.isposinf(params)):
            raise ValueError(message)
    else:
        message = '`atol` and `rtol` must be non-negative and finite.'
        if np.any(params < 0) or np.any(np.isinf(params)):
            raise ValueError(message)
    atol = params[0]
    rtol = rtol if rtol is None else params[1]

    BIGINT = float(2**62)
    if maxfun is None and maxlevel is None:
        maxlevel = 10

    maxfun = BIGINT if maxfun is None else maxfun
    maxlevel = BIGINT if maxlevel is None else maxlevel

    message = '`maxfun`, `maxlevel`, and `minlevel` must be integers.'
    params = np.asarray([maxfun, maxlevel, minlevel])
    if not (np.issubdtype(params.dtype, np.number)
            and np.all(np.isreal(params))
            and np.all(params.astype(np.int64) == params)):
        raise ValueError(message)
    message = '`maxfun`, `maxlevel`, and `minlevel` must be non-negative.'
    if np.any(params < 0):
        raise ValueError(message)
    maxfun, maxlevel, minlevel = params.astype(np.int64)
    minlevel = min(minlevel, maxlevel)

    if not np.iterable(args):
        args = (args,)

    message = '`preserve_shape` must be True or False.'
    if preserve_shape not in {True, False}:
        raise ValueError(message)

    if callback is not None and not callable(callback):
        raise ValueError('`callback` must be callable.')

    return (f, a, b, log, maxfun, maxlevel, minlevel,
            atol, rtol, args, preserve_shape, callback)


def _logsumexp(x, axis=0):
    # logsumexp raises with empty array
    x = np.asarray(x)
    shape = list(x.shape)
    if shape[axis] == 0:
        shape.pop(axis)
        return np.full(shape, fill_value=-np.inf, dtype=x.dtype)
    else:
        return special.logsumexp(x, axis=axis)


def _nsum_iv(f, a, b, step, args, log, maxterms, atol, rtol):
    # Input validation and standardization

    message = '`f` must be callable.'
    if not callable(f):
        raise ValueError(message)

    message = 'All elements of `a`, `b`, and `step` must be real numbers.'
    a, b, step = np.broadcast_arrays(a, b, step)
    dtype = np.result_type(a.dtype, b.dtype, step.dtype)
    if not np.issubdtype(dtype, np.number) or np.issubdtype(dtype, np.complexfloating):
        raise ValueError(message)

    valid_a = np.isfinite(a)
    valid_b = b >= a  # NaNs will be False
    valid_step = np.isfinite(step) & (step > 0)
    valid_abstep = valid_a & valid_b & valid_step

    message = '`log` must be True or False.'
    if log not in {True, False}:
        raise ValueError(message)

    if atol is None:
        atol = -np.inf if log else 0

    rtol_temp = rtol if rtol is not None else 0.

    params = np.asarray([atol, rtol_temp, 0.])
    message = "`atol` and `rtol` must be real numbers."
    if not np.issubdtype(params.dtype, np.floating):
        raise ValueError(message)

    if log:
        message = '`atol`, `rtol` may not be positive infinity or NaN.'
        if np.any(np.isposinf(params) | np.isnan(params)):
            raise ValueError(message)
    else:
        message = '`atol`, and `rtol` must be non-negative and finite.'
        if np.any((params < 0) | (~np.isfinite(params))):
            raise ValueError(message)
    atol = params[0]
    rtol = rtol if rtol is None else params[1]

    maxterms_int = int(maxterms)
    if maxterms_int != maxterms or maxterms < 0:
        message = "`maxterms` must be a non-negative integer."
        raise ValueError(message)

    if not np.iterable(args):
        args = (args,)

    return f, a, b, step, valid_abstep, args, log, maxterms_int, atol, rtol


def _nsum(f, a, b, step=1, args=(), log=False, maxterms=int(2**20), atol=None,
          rtol=None):
    r"""Evaluate a convergent sum.

    For finite `b`, this evaluates::

        f(a + np.arange(n)*step).sum()

    where ``n = int((b - a) / step) + 1``. If `f` is smooth, positive, and
    monotone decreasing, `b` may be infinite, in which case the infinite sum
    is approximated using integration.

    Parameters
    ----------
    f : callable
        The function that evaluates terms to be summed. The signature must be::

            f(x: ndarray, *args) -> ndarray

         where each element of ``x`` is a finite real and ``args`` is a tuple,
         which may contain an arbitrary number of arrays that are broadcastable
         with `x`. `f` must represent a smooth, positive, and monotone decreasing
         function of `x`; `_nsum` performs no checks to verify that these conditions
         are met and may return erroneous results if they are violated.
    a, b : array_like
        Real lower and upper limits of summed terms. Must be broadcastable.
        Each element of `a` must be finite and less than the corresponding
        element in `b`, but elements of `b` may be infinite.
    step : array_like
        Finite, positive, real step between summed terms. Must be broadcastable
        with `a` and `b`.
    args : tuple, optional
        Additional positional arguments to be passed to `f`. Must be arrays
        broadcastable with `a`, `b`, and `step`. If the callable to be summed
        requires arguments that are not broadcastable with `a`, `b`, and `step`,
        wrap that callable with `f`. See Examples.
    log : bool, default: False
        Setting to True indicates that `f` returns the log of the terms
        and that `atol` and `rtol` are expressed as the logs of the absolute
        and relative errors. In this case, the result object will contain the
        log of the sum and error. This is useful for summands for which
        numerical underflow or overflow would lead to inaccuracies.
    maxterms : int, default: 2**32
        The maximum number of terms to evaluate when summing directly. 
        Additional function evaluations may be performed for input
        validation and integral evaluation. 
    atol, rtol : float, optional
        Absolute termination tolerance (default: 0) and relative termination
        tolerance (default: ``eps**0.5``, where ``eps`` is the precision of
        the result dtype), respectively. Must be non-negative
        and finite if `log` is False, and must be expressed as the log of a
        non-negative and finite number if `log` is True.

    Returns
    -------
    res : _RichResult
        An instance of `scipy._lib._util._RichResult` with the following
        attributes. (The descriptions are written as though the values will be
        scalars; however, if `func` returns an array, the outputs will be

        arrays of the same shape.)
        success : bool
            ``True`` when the algorithm terminated successfully (status ``0``).
        status : int
            An integer representing the exit status of the algorithm.
            ``0`` : The algorithm converged to the specified tolerances.
            ``-1`` : Element(s) of `a`, `b`, or `step` are invalid
            ``-2`` : Numerical integration reached its iteration limit; the sum may be divergent.
            ``-3`` : A non-finite value was encountered.
        sum : float
            An estimate of the sum.
        error : float
            An estimate of the absolute error, assuming all terms are non-negative.
        nfev : int
            The number of points at which `func` was evaluated.

    See Also
    --------
    tanhsinh

    Notes
    -----
    The method implemented for infinite summation is related to the integral
    test for convergence of an infinite series: assuming `step` size 1 for
    simplicity of exposition, the sum of a monotone decreasing function is bounded by

    .. math::

        \int_u^\infty f(x) dx \leq \sum_{k=u}^\infty f(k) \leq \int_u^\infty f(x) dx + f(u)

    Let :math:`a` represent  `a`, :math:`n` represent `maxterms`, :math:`\epsilon_a`
    represent `atol`, and :math:`\epsilon_r` represent `rtol`.
    The implementation first evaluates the integral :math:`S_l=\int_a^\infty f(x) dx`
    as a lower bound of the infinite sum. Then, it seeks a value :math:`c > a` such
    that :math:`f(c) < \epsilon_a + S_l \epsilon_r`, if it exists; otherwise,
    let :math:`c = a + n`. Then the infinite sum is approximated as
    
    .. math::

        \sum_{k=a}^{c-1} f(k) + \int_c^\infty f(x) dx + f(c)/2

    and the reported error is :math:`f(c)/2` plus the error estimate of
    numerical integration. The approach described above is generalized for non-unit
    `step` and finite `b` that is too large for direct evaluation of the sum,
    i.e. ``b - a + 1 > maxterms``.

    References
    ----------
    [1] Wikipedia. "Integral test for convergence."
    https://en.wikipedia.org/wiki/Integral_test_for_convergence

    Examples
    --------
    Compute the infinite sum of the reciprocals of squared integers.
    
    >>> import numpy as np
    >>> from scipy.integrate._tanhsinh import _nsum
    >>> res = _nsum(lambda k: 1/k**2, 1, np.inf, maxterms=1e3)
    >>> ref = np.pi**2/6  # true value
    >>> res.error  # estimated error
    4.990014980029223e-07
    >>> (res.sum - ref)/ref  # true error
    -1.0101760641302586e-10
    >>> res.nfev  # number of points at which callable was evaluated
    1142
    
    Compute the infinite sums of the reciprocals of integers raised to powers ``p``.
    
    >>> from scipy import special
    >>> p = np.arange(2, 10)
    >>> res = _nsum(lambda k, p: 1/k**p, 1, np.inf, maxterms=1e3, args=(p,))
    >>> ref = special.zeta(p, 1)
    >>> np.allclose(res.sum, ref)
    True
    
    """ # noqa: E501
    # Potential future work:
    # - more careful testing of when `b` is slightly less than `a` plus an
    #   integer multiple of step (needed before this is public)
    # - improve error estimate of `_direct` sum
    # - add other methods for convergence acceleration (Richardson, epsilon)
    # - support infinite lower limit?
    # - support negative monotone increasing functions?
    # - b < a / negative step?
    # - complex-valued function?
    # - check for violations of monotonicity?

    # Function-specific input validation / standardization
    tmp = _nsum_iv(f, a, b, step, args, log, maxterms, atol, rtol)
    f, a, b, step, valid_abstep, args, log, maxterms, atol, rtol = tmp

    # Additional elementwise algorithm input validation / standardization
    tmp = eim._initialize(f, (a,), args, complex_ok=False)
    f, xs, fs, args, shape, dtype, xp = tmp

    # Finish preparing `a`, `b`, and `step` arrays
    a = xs[0]
    b = np.broadcast_to(b, shape).ravel().astype(dtype)
    step = np.broadcast_to(step, shape).ravel().astype(dtype)
    valid_abstep = np.broadcast_to(valid_abstep, shape).ravel()
    nterms = np.floor((b - a) / step)
    b = a + nterms*step

    # Define constants
    eps = np.finfo(dtype).eps
    zero = np.asarray(-np.inf if log else 0, dtype=dtype)[()]
    if rtol is None:
        rtol = 0.5*np.log(eps) if log else eps**0.5
    constants = (dtype, log, eps, zero, rtol, atol, maxterms)

    # Prepare result arrays
    S = np.empty_like(a)
    E = np.empty_like(a)
    status = np.zeros(len(a), dtype=int)
    nfev = np.ones(len(a), dtype=int)  # one function evaluation above

    # Branch for direct sum evaluation / integral approximation / invalid input
    i1 = (nterms + 1 <= maxterms) & valid_abstep
    i2 = (nterms + 1 > maxterms) & valid_abstep
    i3 = ~valid_abstep

    if np.any(i1):
        args_direct = [arg[i1] for arg in args]
        tmp = _direct(f, a[i1], b[i1], step[i1], args_direct, constants)
        S[i1], E[i1] = tmp[:-1]
        nfev[i1] += tmp[-1]
        status[i1] = -3 * (~np.isfinite(S[i1]))

    if np.any(i2):
        args_indirect = [arg[i2] for arg in args]
        tmp = _integral_bound(f, a[i2], b[i2], step[i2], args_indirect, constants)
        S[i2], E[i2], status[i2] = tmp[:-1]
        nfev[i2] += tmp[-1]

    if np.any(i3):
        S[i3], E[i3] = np.nan, np.nan
        status[i3] = -1

    # Return results
    S, E = S.reshape(shape)[()], E.reshape(shape)[()]
    status, nfev = status.reshape(shape)[()], nfev.reshape(shape)[()]
    return _RichResult(sum=S, error=E, status=status, success=status == 0,
                       nfev=nfev)


def _direct(f, a, b, step, args, constants, inclusive=True):
    # Directly evaluate the sum.

    # When used in the context of distributions, `args` would contain the
    # distribution parameters. We have broadcasted for simplicity, but we could
    # reduce function evaluations when distribution parameters are the same but
    # sum limits differ. Roughly:
    # - compute the function at all points between min(a) and max(b),
    # - compute the cumulative sum,
    # - take the difference between elements of the cumulative sum
    #   corresponding with b and a.
    # This is left to future enhancement

    dtype, log, eps, zero, _, _, _ = constants

    # To allow computation in a single vectorized call, find the maximum number
    # of points (over all slices) at which the function needs to be evaluated.
    # Note: if `inclusive` is `True`, then we want `1` more term in the sum.
    # I didn't think it was great style to use `True` as `1` in Python, so I
    # explicitly converted it to an `int` before using it.
    inclusive_adjustment = int(inclusive)
    steps = np.round((b - a) / step) + inclusive_adjustment
    # Equivalently, steps = np.round((b - a) / step) + inclusive
    max_steps = int(np.max(steps))

    # In each slice, the function will be evaluated at the same number of points,
    # but excessive points (those beyond the right sum limit `b`) are replaced
    # with NaN to (potentially) reduce the time of these unnecessary calculations.
    # Use a new last axis for these calculations for consistency with other
    # elementwise algorithms.
    a2, b2, step2 = a[:, np.newaxis], b[:, np.newaxis], step[:, np.newaxis]
    args2 = [arg[:, np.newaxis] for arg in args]
    ks = a2 + np.arange(max_steps, dtype=dtype) * step2
    i_nan = ks >= (b2 + inclusive_adjustment*step2/2)
    ks[i_nan] = np.nan
    fs = f(ks, *args2)

    # The function evaluated at NaN is NaN, and NaNs are zeroed in the sum.
    # In some cases it may be faster to loop over slices than to vectorize
    # like this. This is an optimization that can be added later.
    fs[i_nan] = zero
    nfev = max_steps - i_nan.sum(axis=-1)
    S = _logsumexp(fs, axis=-1) if log else np.sum(fs, axis=-1)
    # Rough, non-conservative error estimate. See gh-19667 for improvement ideas.
    E = np.real(S) + np.log(eps) if log else eps * abs(S)
    return S, E, nfev


def _integral_bound(f, a, b, step, args, constants):
    # Estimate the sum with integral approximation
    dtype, log, _, _, rtol, atol, maxterms = constants
    log2 = np.log(2, dtype=dtype)

    # Get a lower bound on the sum and compute effective absolute tolerance
    lb = _tanhsinh(f, a, b, args=args, atol=atol, rtol=rtol, log=log)
    tol = np.broadcast_to(atol, lb.integral.shape)
    tol = _logsumexp((tol, rtol + lb.integral)) if log else tol + rtol*lb.integral
    i_skip = lb.status < 0  # avoid unnecessary f_evals if integral is divergent
    tol[i_skip] = np.nan
    status = lb.status

    # As in `_direct`, we'll need a temporary new axis for points
    # at which to evaluate the function. Append axis at the end for
    # consistency with other elementwise algorithms.
    a2 = a[..., np.newaxis]
    step2 = step[..., np.newaxis]
    args2 = [arg[..., np.newaxis] for arg in args]

    # Find the location of a term that is less than the tolerance (if possible)
    log2maxterms = np.floor(np.log2(maxterms)) if maxterms else 0
    n_steps = np.concatenate([2**np.arange(0, log2maxterms), [maxterms]], dtype=dtype)
    nfev = len(n_steps)
    ks = a2 + n_steps * step2
    fks = f(ks, *args2)
    nt = np.minimum(np.sum(fks > tol[:, np.newaxis], axis=-1),  n_steps.shape[-1]-1)
    n_steps = n_steps[nt]

    # Directly evaluate the sum up to this term
    k = a + n_steps * step
    left, left_error, left_nfev = _direct(f, a, k, step, args,
                                          constants, inclusive=False)
    i_skip |= np.isposinf(left)  # if sum is not finite, no sense in continuing
    status[np.isposinf(left)] = -3
    k[i_skip] = np.nan

    # Use integration to estimate the remaining sum
    # Possible optimization for future work: if there were no terms less than
    # the tolerance, there is no need to compute the integral to better accuracy.
    # Something like:
    # atol = np.maximum(atol, np.minimum(fk/2 - fb/2))
    # rtol = np.maximum(rtol, np.minimum((fk/2 - fb/2)/left))
    # where `fk`/`fb` are currently calculated below.
    right = _tanhsinh(f, k, b, args=args, atol=atol, rtol=rtol, log=log)

    # Calculate the full estimate and error from the pieces
    fk = fks[np.arange(len(fks)), nt]
    fb = f(b, *args)
    nfev += 1
    if log:
        log_step = np.log(step)
        S_terms = (left, right.integral - log_step, fk - log2, fb - log2)
        S = _logsumexp(S_terms, axis=0)
        E_terms = (left_error, right.error - log_step, fk-log2, fb-log2+np.pi*1j)
        E = _logsumexp(E_terms, axis=0).real
    else:
        S = left + right.integral/step + fk/2 + fb/2
        E = left_error + right.error/step + fk/2 - fb/2
    status[~i_skip] = right.status[~i_skip]
    return S, E, status, left_nfev + right.nfev + nfev + lb.nfev<|MERGE_RESOLUTION|>--- conflicted
+++ resolved
@@ -3,8 +3,6 @@
 from scipy import special
 import scipy._lib._elementwise_iterative_method as eim
 from scipy._lib._util import _RichResult
-<<<<<<< HEAD
-=======
 from scipy._lib._array_api import (array_namespace, xp_copy, xp_ravel,
                                    xp_real, is_numpy, is_cupy, is_torch,
                                    xp_take_along_axis)
@@ -12,7 +10,6 @@
 
 __all__ = ['nsum']
 
->>>>>>> f36e52d2
 
 # todo:
 #  figure out warning situation
