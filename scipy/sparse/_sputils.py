""" Utility functions for sparse matrix module
"""

import sys
from typing import Any, Literal, Optional, Union
import operator
import numpy as np
from math import prod
import scipy.sparse as sp
from scipy._lib._util import np_long, np_ulong


__all__ = ['upcast', 'getdtype', 'getdata', 'isscalarlike', 'isintlike',
           'isshape', 'issequence', 'isdense', 'ismatrix', 'get_sum_dtype']

supported_dtypes = [np.bool_, np.byte, np.ubyte, np.short, np.ushort, np.intc,
                    np.uintc, np_long, np_ulong, np.longlong, np.ulonglong,
                    np.float32, np.float64, np.longdouble,
                    np.complex64, np.complex128, np.clongdouble]

_upcast_memo = {}


def upcast(*args):
    """Returns the nearest supported sparse dtype for the
    combination of one or more types.

    upcast(t0, t1, ..., tn) -> T  where T is a supported dtype

    Examples
    --------
    >>> from scipy.sparse._sputils import upcast
    >>> upcast('int32')
    <type 'numpy.int32'>
    >>> upcast('bool')
    <type 'numpy.bool_'>
    >>> upcast('int32','float32')
    <type 'numpy.float64'>
    >>> upcast('bool',complex,float)
    <type 'numpy.complex128'>

    """

    t = _upcast_memo.get(hash(args))
    if t is not None:
        return t

    upcast = np.result_type(*args)

    for t in supported_dtypes:
        if np.can_cast(upcast, t):
            _upcast_memo[hash(args)] = t
            return t

    raise TypeError(f'no supported conversion for types: {args!r}')


def upcast_char(*args):
    """Same as `upcast` but taking dtype.char as input (faster)."""
    t = _upcast_memo.get(args)
    if t is not None:
        return t
    t = upcast(*map(np.dtype, args))
    _upcast_memo[args] = t
    return t


def upcast_scalar(dtype, scalar):
    """Determine data type for binary operation between an array of
    type `dtype` and a scalar.
    """
    return (np.array([0], dtype=dtype) * scalar).dtype


def downcast_intp_index(arr):
    """
    Down-cast index array to np.intp dtype if it is of a larger dtype.

    Raise an error if the array contains a value that is too large for
    intp.
    """
    if arr.dtype.itemsize > np.dtype(np.intp).itemsize:
        if arr.size == 0:
            return arr.astype(np.intp)
        maxval = arr.max()
        minval = arr.min()
        if maxval > np.iinfo(np.intp).max or minval < np.iinfo(np.intp).min:
            raise ValueError("Cannot deal with arrays with indices larger "
                             "than the machine maximum address size "
                             "(e.g. 64-bit indices on 32-bit machine).")
        return arr.astype(np.intp)
    return arr


def to_native(A):
    """
    Ensure that the data type of the NumPy array `A` has native byte order.

    `A` must be a NumPy array.  If the data type of `A` does not have native
    byte order, a copy of `A` with a native byte order is returned. Otherwise
    `A` is returned.
    """
    dt = A.dtype
    if dt.isnative:
        # Don't call `asarray()` if A is already native, to avoid unnecessarily
        # creating a view of the input array.
        return A
    return np.asarray(A, dtype=dt.newbyteorder('native'))


def getdtype(dtype, a=None, default=None):
    """Form a supported numpy dtype based on input arguments.

    Returns a valid ``numpy.dtype`` from `dtype` if not None,
    or else ``a.dtype`` if possible, or else the given `default`
    if not None, or else raise a ``TypeError``.

    The resulting ``dtype`` must be in ``supported_dtypes``:
        bool_, int8, uint8, int16, uint16, int32, uint32,
        int64, uint64, longlong, ulonglong, float32, float64,
        longdouble, complex64, complex128, clongdouble
    """
    if dtype is None:
        try:
            newdtype = a.dtype
        except AttributeError as e:
            if default is not None:
                newdtype = np.dtype(default)
            else:
                raise TypeError("could not interpret data type") from e
    else:
        newdtype = np.dtype(dtype)

    if newdtype not in supported_dtypes:
        supported_dtypes_fmt = ", ".join(t.__name__ for t in supported_dtypes)
        raise ValueError(f"scipy.sparse does not support dtype {newdtype.name}. "
                         f"The only supported types are: {supported_dtypes_fmt}.")
    return newdtype


def getdata(obj, dtype=None, copy=False) -> np.ndarray:
    """
    This is a wrapper of `np.array(obj, dtype=dtype, copy=copy)`
    that will generate a warning if the result is an object array.
    """
    data = np.array(obj, dtype=dtype, copy=copy)
    # Defer to getdtype for checking that the dtype is OK.
    # This is called for the validation only; we don't need the return value.
    getdtype(data.dtype)
    return data


def get_index_dtype(arrays=(), maxval=None, check_contents=False):
    """
    Based on input (integer) arrays `a`, determine a suitable index data
    type that can hold the data in the arrays.

    Parameters
    ----------
    arrays : tuple of array_like
        Input arrays whose types/contents to check
    maxval : float, optional
        Maximum value needed
    check_contents : bool, optional
        Whether to check the values in the arrays and not just their types.
        Default: False (check only the types)

    Returns
    -------
    dtype : dtype
        Suitable index data type (int32 or int64)

    """

    int32min = np.int32(np.iinfo(np.int32).min)
    int32max = np.int32(np.iinfo(np.int32).max)

    # not using intc directly due to misinteractions with pythran
    dtype = np.int32 if np.intc().itemsize == 4 else np.int64
    if maxval is not None:
        maxval = np.int64(maxval)
        if maxval > int32max:
            dtype = np.int64

    if isinstance(arrays, np.ndarray):
        arrays = (arrays,)

    for arr in arrays:
        arr = np.asarray(arr)
        if not np.can_cast(arr.dtype, np.int32):
            if check_contents:
                if arr.size == 0:
                    # a bigger type not needed
                    continue
                elif np.issubdtype(arr.dtype, np.integer):
                    maxval = arr.max()
                    minval = arr.min()
                    if minval >= int32min and maxval <= int32max:
                        # a bigger type not needed
                        continue

            dtype = np.int64
            break

    return dtype


def get_sum_dtype(dtype: np.dtype) -> np.dtype:
    """Mimic numpy's casting for np.sum"""
    if dtype.kind == 'u' and np.can_cast(dtype, np.uint):
        return np.uint
    if np.can_cast(dtype, np.int_):
        return np.int_
    return dtype


def isscalarlike(x) -> bool:
    """Is x either a scalar, an array scalar, or a 0-dim array?"""
    return np.isscalar(x) or (isdense(x) and x.ndim == 0)


def isintlike(x) -> bool:
    """Is x appropriate as an index into a sparse matrix? Returns True
    if it can be cast safely to a machine int.
    """
    # Fast-path check to eliminate non-scalar values. operator.index would
    # catch this case too, but the exception catching is slow.
    if np.ndim(x) != 0:
        return False
    try:
        operator.index(x)
    except (TypeError, ValueError):
        try:
            loose_int = bool(int(x) == x)
        except (TypeError, ValueError):
            return False
        if loose_int:
            msg = "Inexact indices into sparse matrices are not allowed"
            raise ValueError(msg)
        return loose_int
    return True


def isshape(x, nonneg=False, *, allow_1d=False, allow_nd=False) -> bool:
    """Is x a valid tuple of dimensions?

    If nonneg, also checks that the dimensions are non-negative.
    If allow_1d, shapes of length 1 or 2 are allowed.
    If allow_nd, shapes of all lengths >= 1 are allowed.
    """
    ndim = len(x)
    if ndim < 3:
        if ndim != 2 and not (allow_1d and ndim == 1):
<<<<<<< HEAD
=======
            return False
    elif not allow_nd:
        return False
    for d in x:
        if not isintlike(d):
>>>>>>> f36e52d2
            return False
        for d in x:
            if not isintlike(d):
                return False
            if nonneg and d < 0:
                return False
        return True
    else:
        if not allow_nd:
            return False
        for d in x:
            if not isintlike(d):
                return False
            if nonneg and d < 0:
                return False
        return True



def issequence(t) -> bool:
    return ((isinstance(t, (list, tuple)) and
            (len(t) == 0 or np.isscalar(t[0]))) or
            (isinstance(t, np.ndarray) and (t.ndim == 1)))


def ismatrix(t) -> bool:
    return ((isinstance(t, (list, tuple)) and
             len(t) > 0 and issequence(t[0])) or
            (isinstance(t, np.ndarray) and t.ndim == 2))


def isdense(x) -> bool:
    return isinstance(x, np.ndarray)


def validateaxis(axis) -> None:
    if axis is None:
        return
    axis_type = type(axis)

    # In NumPy, you can pass in tuples for 'axis', but they are
    # not very useful for sparse matrices given their limited
    # dimensions, so let's make it explicit that they are not
    # allowed to be passed in
    if isinstance(axis, tuple):
        raise TypeError("Tuples are not accepted for the 'axis' parameter. "
                        "Please pass in one of the following: "
                        "{-2, -1, 0, 1, None}.")

    # If not a tuple, check that the provided axis is actually
    # an integer and raise a TypeError similar to NumPy's
    if not np.issubdtype(np.dtype(axis_type), np.integer):
        raise TypeError(f"axis must be an integer, not {axis_type.__name__}")

    if not (-2 <= axis <= 1):
        raise ValueError("axis out of range")


def check_shape(args, current_shape=None, *, allow_1d=False,
<<<<<<< HEAD
                allow_nd=False) -> tuple[int, ...]:
=======
                allow_nd=False):
>>>>>>> f36e52d2
    """Imitate numpy.matrix handling of shape arguments

    Parameters
    ----------
    args : array_like
        Data structures providing information about the shape of the sparse array.
    current_shape : tuple, optional
        The current shape of the sparse array or matrix.
        If None (default), the current shape will be inferred from args.
    allow_1d : bool, optional
        If True, then 1-D or 2-D arrays are accepted.
        If False (default), then only 2-D arrays are accepted and an error is
        raised otherwise.
    allow_nd : bool, optional
        If True, then all n-D arrays are accepted.
        If False (default), then only 2-D arrays (and 1-D arrays, depending
        on the value of allow_1d) are accepted and an error is
        raised otherwise.

    Returns
    -------
    new_shape: tuple
        The new shape after validation.
    """
    if len(args) == 0:
        raise TypeError("function missing 1 required positional argument: "
                        "'shape'")
    if len(args) == 1:
        try:
            shape_iter = iter(args[0])
        except TypeError:
            new_shape = (operator.index(args[0]), )
        else:
            new_shape = tuple(operator.index(arg) for arg in shape_iter)
    else:
        new_shape = tuple(operator.index(arg) for arg in args)

    if current_shape is None:
<<<<<<< HEAD
        if len(new_shape) < 3:
            if allow_1d:
                if len(new_shape) not in (1, 2):
                    raise ValueError('shape must be a 1- or 2-tuple of positive '
                                     'integers')
            elif len(new_shape) != 2:
                raise ValueError('shape must be a 2-tuple of positive integers')
            if any(d < 0 for d in new_shape):
                raise ValueError("'shape' elements cannot be negative")
        else: # dim >= 3
            if allow_nd:
                if any(d < 0 for d in new_shape):
                    raise ValueError("'shape' elements cannot be negative")
            else:
                if allow_1d:
                    raise ValueError('shape must be a 1- or 2-tuple of positive '
                                     'integers')
                else:
                    raise ValueError('shape must be a 2-tuple of positive integers')
=======
        if not allow_1d and len(new_shape) != 2:
            raise ValueError('shape must be a 2-tuple of positive integers')

        if not allow_nd and len(new_shape) > 2:
            if allow_1d:
                raise ValueError('shape must be a 1- or 2-tuple of positive integers')
            else:
                raise ValueError('shape must be a 2-tuple of positive integers')

        if any(d < 0 for d in new_shape):
            raise ValueError("'shape' elements cannot be negative")
>>>>>>> f36e52d2
    else:
        # Check the current size only if needed
        current_size = prod(current_shape)

        # Check for negatives
        negative_indexes = [i for i, x in enumerate(new_shape) if x < 0]
        if not negative_indexes:
            new_size = prod(new_shape)
            if new_size != current_size:
                raise ValueError(f'cannot reshape array of size {current_size}'
                                 f' into shape {new_shape}')
        elif len(negative_indexes) == 1:
            skip = negative_indexes[0]
            specified = prod(new_shape[:skip] + new_shape[skip+1:])
            unspecified, remainder = divmod(current_size, specified)
            if remainder != 0:
                err_shape = tuple('newshape' if x < 0 else x for x in new_shape)
                raise ValueError(f'cannot reshape array of size {current_size}'
                                 f' into shape {err_shape}')
            new_shape = new_shape[:skip] + (unspecified,) + new_shape[skip+1:]
        else:
            raise ValueError('can only specify one unknown dimension')

<<<<<<< HEAD
    if len(new_shape) < 3:
            if len(new_shape) != 2 and not (allow_1d and len(new_shape) == 1):
                raise ValueError('matrix shape must be two-dimensional')
    elif len(new_shape) >= 3:
        if not allow_nd and not allow_1d:
            raise ValueError('matrix shape must be two-dimensional')
        if not allow_nd and allow_1d:
            raise ValueError('matrix shape must be one or two-dimensional')
=======
    ndim_new = len(new_shape)
    if not allow_1d and ndim_new != 2:
        raise ValueError('shape must be two-dimensional')

    if ndim_new >= 3 and allow_1d and not allow_nd:
        raise ValueError('shape must be one- or two-dimensional')
>>>>>>> f36e52d2

    return new_shape


def check_reshape_kwargs(kwargs):
    """Unpack keyword arguments for reshape function.

    This is useful because keyword arguments after star arguments are not
    allowed in Python 2, but star keyword arguments are. This function unpacks
    'order' and 'copy' from the star keyword arguments (with defaults) and
    throws an error for any remaining.
    """

    order = kwargs.pop('order', 'C')
    copy = kwargs.pop('copy', False)
    if kwargs:  # Some unused kwargs remain
        raise TypeError("reshape() got unexpected keywords arguments: "
                        f"{', '.join(kwargs.keys())}")
    return order, copy


def is_pydata_spmatrix(m) -> bool:
    """
    Check whether object is pydata/sparse matrix, avoiding importing the module.
    """
    base_cls = getattr(sys.modules.get('sparse'), 'SparseArray', None)
    return base_cls is not None and isinstance(m, base_cls)


def convert_pydata_sparse_to_scipy(
    arg: Any,
    target_format: Optional[Literal["csc", "csr"]] = None,
    accept_fv: Any = None,
) -> Union[Any, "sp.spmatrix"]:
    """
    Convert a pydata/sparse array to scipy sparse matrix,
    pass through anything else.
    """
    if is_pydata_spmatrix(arg):
        # The `accept_fv` keyword is new in PyData Sparse 0.15.4 (May 2024),
        # remove the `except` once the minimum supported version is >=0.15.4
        try:
            arg = arg.to_scipy_sparse(accept_fv=accept_fv)
        except TypeError:
            arg = arg.to_scipy_sparse()
        if target_format is not None:
            arg = arg.asformat(target_format)
        elif arg.format not in ("csc", "csr"):
            arg = arg.tocsc()
    return arg


###############################################################################
# Wrappers for NumPy types that are deprecated

# Numpy versions of these functions raise deprecation warnings, the
# ones below do not.

def matrix(*args, **kwargs):
    return np.array(*args, **kwargs).view(np.matrix)


def asmatrix(data, dtype=None):
    if isinstance(data, np.matrix) and (dtype is None or data.dtype == dtype):
        return data
    return np.asarray(data, dtype=dtype).view(np.matrix)

###############################################################################


def _todata(s) -> np.ndarray:
    """Access nonzero values, possibly after summing duplicates.

    Parameters
    ----------
    s : sparse array
        Input sparse array.

    Returns
    -------
    data: ndarray
      Nonzero values of the array, with shape (s.nnz,)

    """
    if isinstance(s, sp._data._data_matrix):
        return s._deduped_data()

    if isinstance(s, sp.dok_array):
        return np.fromiter(s.values(), dtype=s.dtype, count=s.nnz)

    if isinstance(s, sp.lil_array):
        data = np.empty(s.nnz, dtype=s.dtype)
        sp._csparsetools.lil_flatten_to_array(s.data, data)
        return data

    return s.tocoo()._deduped_data()<|MERGE_RESOLUTION|>--- conflicted
+++ resolved
@@ -251,31 +251,15 @@
     ndim = len(x)
     if ndim < 3:
         if ndim != 2 and not (allow_1d and ndim == 1):
-<<<<<<< HEAD
-=======
             return False
     elif not allow_nd:
         return False
     for d in x:
         if not isintlike(d):
->>>>>>> f36e52d2
             return False
-        for d in x:
-            if not isintlike(d):
-                return False
-            if nonneg and d < 0:
-                return False
-        return True
-    else:
-        if not allow_nd:
+        if nonneg and d < 0:
             return False
-        for d in x:
-            if not isintlike(d):
-                return False
-            if nonneg and d < 0:
-                return False
-        return True
-
+    return True
 
 
 def issequence(t) -> bool:
@@ -318,11 +302,7 @@
 
 
 def check_shape(args, current_shape=None, *, allow_1d=False,
-<<<<<<< HEAD
-                allow_nd=False) -> tuple[int, ...]:
-=======
                 allow_nd=False):
->>>>>>> f36e52d2
     """Imitate numpy.matrix handling of shape arguments
 
     Parameters
@@ -361,27 +341,6 @@
         new_shape = tuple(operator.index(arg) for arg in args)
 
     if current_shape is None:
-<<<<<<< HEAD
-        if len(new_shape) < 3:
-            if allow_1d:
-                if len(new_shape) not in (1, 2):
-                    raise ValueError('shape must be a 1- or 2-tuple of positive '
-                                     'integers')
-            elif len(new_shape) != 2:
-                raise ValueError('shape must be a 2-tuple of positive integers')
-            if any(d < 0 for d in new_shape):
-                raise ValueError("'shape' elements cannot be negative")
-        else: # dim >= 3
-            if allow_nd:
-                if any(d < 0 for d in new_shape):
-                    raise ValueError("'shape' elements cannot be negative")
-            else:
-                if allow_1d:
-                    raise ValueError('shape must be a 1- or 2-tuple of positive '
-                                     'integers')
-                else:
-                    raise ValueError('shape must be a 2-tuple of positive integers')
-=======
         if not allow_1d and len(new_shape) != 2:
             raise ValueError('shape must be a 2-tuple of positive integers')
 
@@ -393,7 +352,6 @@
 
         if any(d < 0 for d in new_shape):
             raise ValueError("'shape' elements cannot be negative")
->>>>>>> f36e52d2
     else:
         # Check the current size only if needed
         current_size = prod(current_shape)
@@ -417,23 +375,12 @@
         else:
             raise ValueError('can only specify one unknown dimension')
 
-<<<<<<< HEAD
-    if len(new_shape) < 3:
-            if len(new_shape) != 2 and not (allow_1d and len(new_shape) == 1):
-                raise ValueError('matrix shape must be two-dimensional')
-    elif len(new_shape) >= 3:
-        if not allow_nd and not allow_1d:
-            raise ValueError('matrix shape must be two-dimensional')
-        if not allow_nd and allow_1d:
-            raise ValueError('matrix shape must be one or two-dimensional')
-=======
     ndim_new = len(new_shape)
     if not allow_1d and ndim_new != 2:
         raise ValueError('shape must be two-dimensional')
 
     if ndim_new >= 3 and allow_1d and not allow_nd:
         raise ValueError('shape must be one- or two-dimensional')
->>>>>>> f36e52d2
 
     return new_shape
 
