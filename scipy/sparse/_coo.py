--- conflicted
+++ resolved
@@ -12,12 +12,8 @@
 from .._lib._util import copy_if_needed
 from ._matrix import spmatrix
 from ._sparsetools import (coo_tocsr, coo_todense, coo_todense_nd,
-<<<<<<< HEAD
                            coo_matvec, coo_matvec_nd, coo_matmat_dense,
                            coo_matmat_dense_nd)
-=======
-                           coo_matvec, coo_matvec_nd, coo_matmat_dense)
->>>>>>> f36e52d2
 from ._base import issparse, SparseEfficiencyWarning, _spbase, sparray
 from ._data import _data_matrix, _minmax_mixin
 from ._sputils import (upcast_char, to_native, isshape, getdtype,
@@ -58,11 +54,7 @@
                     shape = tuple(operator.index(np.max(idx)) + 1
                                   for idx in coords)
                 self._shape = check_shape(shape, allow_1d=is_array,
-<<<<<<< HEAD
-                                          allow_nd=(is_array and len(shape)>=3))
-=======
                                           allow_nd=is_array)
->>>>>>> f36e52d2
                 idx_dtype = self._get_index_dtype(coords,
                                                   maxval=max(self.shape),
                                                   check_contents=True)
@@ -96,11 +88,7 @@
                 self._shape = check_shape(M.shape, allow_1d=is_array, allow_nd=is_array)
                 if shape is not None:
                     if check_shape(shape, allow_1d=is_array,
-<<<<<<< HEAD
-                        allow_nd=(is_array and len(self._shape)>=3)) != self._shape:
-=======
                         allow_nd=is_array) != self._shape:
->>>>>>> f36e52d2
                         message = f'inconsistent shapes: {shape} != {self._shape}'
                         raise ValueError(message)
 
@@ -343,12 +331,7 @@
 
         """
         if self.ndim != 2:
-<<<<<<< HEAD
-            raise ValueError('Cannot convert.'
-                             f"csc format sparse arrays must be 2D. Got {self.ndim}D")
-=======
             raise ValueError(f'Cannot convert. CSC format must be 2D. Got {self.ndim}D')
->>>>>>> f36e52d2
         if self.nnz == 0:
             return self._csc_container(self.shape, dtype=self.dtype)
         else:
@@ -381,12 +364,7 @@
 
         """
         if self.ndim > 2:
-<<<<<<< HEAD
-            raise ValueError('Cannot convert.'
-                             f"csr format sparse arrays must be 2D. Got {self.ndim}D")
-=======
             raise ValueError(f'Cannot convert. CSR must be 1D or 2D. Got {self.ndim}D')
->>>>>>> f36e52d2
         if self.nnz == 0:
             return self._csr_container(self.shape, dtype=self.dtype)
         else:
@@ -436,12 +414,7 @@
 
     def todia(self, copy=False):
         if self.ndim != 2:
-<<<<<<< HEAD
-            raise ValueError('Cannot convert.'
-                             f"dia format sparse arrays must be 2D. Got {self.ndim}D")
-=======
             raise ValueError(f'Cannot convert. DIA format must be 2D. Got {self.ndim}D')
->>>>>>> f36e52d2
         self.sum_duplicates()
         ks = self.col - self.row  # the diagonal for each nonzero
         diags, diag_idx = np.unique(ks, return_inverse=True)
@@ -465,12 +438,7 @@
 
     def todok(self, copy=False):
         if self.ndim > 2:
-<<<<<<< HEAD
-            raise ValueError('Cannot convert. dok format sparse arrays must be'
-                             f" 2D or 1D. Got {self.ndim}D")
-=======
             raise ValueError(f'Cannot convert. DOK must be 1D or 2D. Got {self.ndim}D')
->>>>>>> f36e52d2
         self.sum_duplicates()
         dok = self._dok_container(self.shape, dtype=self.dtype)
         # ensure that 1d coordinates are not tuples
@@ -614,7 +582,6 @@
                            self.data, result.ravel('A'), fortran)
         return self._container(result, copy=False)
     
-<<<<<<< HEAD
 
     def _add_sparse(self, other):
         if self.ndim < 3:
@@ -642,35 +609,6 @@
         return A
     
 
-=======
-
-    def _add_sparse(self, other):
-        if self.ndim < 3:
-            return _data_matrix._add_sparse(self, other)
-
-        if other.shape != self.shape:
-            raise ValueError(f'Incompatible shapes ({self.shape} and {other.shape})')
-        other = self.__class__(other)
-        new_data = np.concatenate((self.data, other.data))
-        new_coords = tuple(np.concatenate((self.coords, other.coords), axis=1))
-        A = self.__class__((new_data, new_coords), shape=self.shape)         
-        return A
-
-    
-    def _sub_sparse(self, other):
-        if self.ndim < 3:
-            return _data_matrix._sub_sparse(self, other)
-
-        if other.shape != self.shape:
-            raise ValueError(f'Incompatible shapes ({self.shape} and {other.shape})')
-        other = self.__class__(other)
-        new_data = np.concatenate((self.data, -other.data))
-        new_coords = tuple(np.concatenate((self.coords, other.coords), axis=1))
-        A = coo_array((new_data, new_coords), shape=self.shape)
-        return A
-    
-
->>>>>>> f36e52d2
     def _matmul_vector(self, other):
         if self.ndim < 3:
             result_shape = self.shape[0] if self.ndim > 1 else 1
@@ -705,7 +643,6 @@
 
 
     def _matmul_dispatch(self, other):
-<<<<<<< HEAD
         if self.ndim < 3 and other.ndim < 3:
             return _data_matrix._matmul_dispatch(self, other)
         
@@ -780,24 +717,6 @@
 
 
 
-=======
-        if self.ndim < 3:
-            return _data_matrix._matmul_dispatch(self, other)
-        
-        N = self.shape[-1]
-        if other.shape == (N,):
-            return self._matmul_vector(other)
-        if other.shape == (N, 1):
-            result = self._matmul_vector(other.ravel())
-            return result.reshape(*self.shape[:-1], 1)
-        
-        err_prefix = "matmul: dimension mismatch with signature"
-        if other.ndim == 1:
-            msg = f"{err_prefix} (n,k={N}),(k={other.shape[0]},)->(n,)"
-            raise ValueError(msg)
-        msg = "n-D matrix-matrix multiplication not implemented for ndim>2"
-        raise NotImplementedError(msg)
->>>>>>> f36e52d2
 
 
     def _matmul_multivector(self, other):
