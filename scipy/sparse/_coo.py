""" A sparse matrix in COOrdinate or 'triplet' format"""

__docformat__ = "restructuredtext en"

__all__ = ['coo_array', 'coo_matrix', 'isspmatrix_coo']

import math
from warnings import warn

import numpy as np

from .._lib._util import copy_if_needed
from ._matrix import spmatrix
from ._sparsetools import (coo_tocsr, coo_todense, coo_todense_nd,
<<<<<<< HEAD
                           coo_matvec, coo_matvec_nd)
=======
                           coo_matvec, coo_matvec_nd, coo_matmat_dense)
>>>>>>> 592c30ee
from ._base import issparse, SparseEfficiencyWarning, _spbase, sparray
from ._data import _data_matrix, _minmax_mixin
from ._sputils import (upcast_char, to_native, isshape, getdtype,
                       getdata, downcast_intp_index, get_index_dtype,
                       check_shape, check_reshape_kwargs, isdense)

import operator


class _coo_base(_data_matrix, _minmax_mixin):
    _format = 'coo'

    def __init__(self, arg1, shape=None, dtype=None, copy=False, *, maxprint=None):
        _data_matrix.__init__(self, arg1, maxprint=maxprint)
        is_array = isinstance(self, sparray)
        if not copy:
            copy = copy_if_needed

        if isinstance(arg1, tuple):
            if isshape(arg1, allow_1d=is_array, allow_nd=is_array):
                self._shape = check_shape(arg1, allow_1d=is_array, allow_nd=is_array)
                idx_dtype = self._get_index_dtype(maxval=max(self._shape))
                data_dtype = getdtype(dtype, default=float)
                self.coords = tuple(np.array([], dtype=idx_dtype)
                                     for _ in range(len(self._shape)))
                self.data = np.array([], dtype=data_dtype)
                self.has_canonical_format = True
            else:
                try:
                    obj, coords = arg1
                except (TypeError, ValueError) as e:
                    raise TypeError('invalid input format') from e

                if shape is None:
                    if any(len(idx) == 0 for idx in coords):
                        raise ValueError('cannot infer dimensions from zero '
                                         'sized index arrays')
                    shape = tuple(operator.index(np.max(idx)) + 1
                                  for idx in coords)
                self._shape = check_shape(shape, allow_1d=is_array,
                                          allow_nd=(is_array and len(shape)>=3))
                idx_dtype = self._get_index_dtype(coords,
                                                  maxval=max(self.shape),
                                                  check_contents=True)
                self.coords = tuple(np.array(idx, copy=copy, dtype=idx_dtype)
                                     for idx in coords)
                self.data = getdata(obj, copy=copy, dtype=dtype)
                self.has_canonical_format = False
        else:
            if issparse(arg1):
                if arg1.format == self.format and copy:
                    self.coords = tuple(idx.copy() for idx in arg1.coords)
                    self.data = arg1.data.copy()
                    self._shape = check_shape(arg1.shape, allow_1d=is_array,
                                              allow_nd=is_array)
                    self.has_canonical_format = arg1.has_canonical_format
                else:
                    coo = arg1.tocoo()
                    self.coords = tuple(coo.coords)
                    self.data = coo.data
                    self._shape = check_shape(coo.shape, allow_1d=is_array,
                                              allow_nd=is_array)
                    self.has_canonical_format = False
            else:
                # dense argument
                M = np.asarray(arg1)
                if not is_array:
                    M = np.atleast_2d(M)
                    if M.ndim != 2:
                        raise TypeError(f'expected 2D array or matrix, not {M.ndim}D')

                self._shape = check_shape(M.shape, allow_1d=is_array, allow_nd=is_array)
                if shape is not None:
                    if check_shape(shape, allow_1d=is_array,
                        allow_nd=(is_array and len(self._shape)>=3)) != self._shape:
                        message = f'inconsistent shapes: {shape} != {self._shape}'
                        raise ValueError(message)

                index_dtype = self._get_index_dtype(maxval=max(self._shape))
                coords = M.nonzero()
                self.coords = tuple(idx.astype(index_dtype, copy=False)
                                     for idx in coords)
                self.data = M[coords]
                self.has_canonical_format = True

        if len(self._shape) > 2:
            self.coords = tuple(idx.astype(np.int64, copy=False) for idx in self.coords)

        if dtype is not None:
            newdtype = getdtype(dtype)
            self.data = self.data.astype(newdtype, copy=False)

        self._check()

    @property
    def row(self):
        if self.ndim > 1:
            return self.coords[-2]
        result = np.zeros_like(self.col)
        result.setflags(write=False)
        return result


    @row.setter
    def row(self, new_row):
        if self.ndim < 2:
            raise ValueError('cannot set row attribute of a 1-dimensional sparse array')
        new_row = np.asarray(new_row, dtype=self.coords[-2].dtype)
        self.coords = self.coords[:-2] + (new_row,) + self.coords[-1:]

    @property
    def col(self):
        return self.coords[-1]

    @col.setter
    def col(self, new_col):
        new_col = np.asarray(new_col, dtype=self.coords[-1].dtype)
        self.coords = self.coords[:-1] + (new_col,)

    def reshape(self, *args, **kwargs):
        is_array = isinstance(self, sparray)
        shape = check_shape(args, self.shape, allow_1d=is_array, allow_nd=is_array)
        order, copy = check_reshape_kwargs(kwargs)

        # Return early if reshape is not required
        if shape == self.shape:
            if copy:
                return self.copy()
            else:
                return self

        # When reducing the number of dimensions, we need to be careful about
        # index overflow. This is why we can't simply call
        # `np.ravel_multi_index()` followed by `np.unravel_index()` here.
        flat_coords = _ravel_coords(self.coords, self.shape, order=order)
        if len(shape) == 2:
            if order == 'C':
                new_coords = divmod(flat_coords, shape[1])
            else:
                new_coords = divmod(flat_coords, shape[0])[::-1]
        else:
            new_coords = np.unravel_index(flat_coords, shape, order=order)

        # Handle copy here rather than passing on to the constructor so that no
        # copy will be made of `new_coords` regardless.
        if copy:
            new_data = self.data.copy()
        else:
            new_data = self.data

        return self.__class__((new_data, new_coords), shape=shape, copy=False)

    reshape.__doc__ = _spbase.reshape.__doc__

    def _getnnz(self, axis=None):
        if axis is None or (axis == 0 and self.ndim == 1):
            nnz = len(self.data)
            if any(len(idx) != nnz for idx in self.coords):
                raise ValueError('all index and data arrays must have the '
                                 'same length')

            if self.data.ndim != 1 or any(idx.ndim != 1 for idx in self.coords):
                raise ValueError('coordinates and data arrays must be 1-D')

            return int(nnz)

        if axis < 0:
            axis += self.ndim
        if axis >= self.ndim:
            raise ValueError('axis out of bounds')
        
        return np.bincount(downcast_intp_index(self.coords[1 - axis]),
                           minlength=self.shape[1 - axis])

    _getnnz.__doc__ = _spbase._getnnz.__doc__

    def count_nonzero(self, axis=None):
        self.sum_duplicates()
        if axis is None:
            return np.count_nonzero(self.data)

        if axis < 0:
            axis += self.ndim
        if axis < 0 or axis >= self.ndim:
            raise ValueError('axis out of bounds')
        mask = self.data != 0
        coord = self.coords[1 - axis][mask]
        return np.bincount(downcast_intp_index(coord), minlength=self.shape[1 - axis])

    count_nonzero.__doc__ = _spbase.count_nonzero.__doc__

    def _check(self):
        """ Checks data structure for consistency """
        if self.ndim != len(self.coords):
            raise ValueError('mismatching number of index arrays for shape; '
                             f'got {len(self.coords)}, expected {self.ndim}')

        # index arrays should have integer data types
        for i, idx in enumerate(self.coords):
            if idx.dtype.kind != 'i':
                warn(f'index array {i} has non-integer dtype ({idx.dtype.name})',
                     stacklevel=3)

        idx_dtype = self._get_index_dtype(self.coords, maxval=max(self.shape))
        self.coords = tuple(np.asarray(idx, dtype=idx_dtype)
                             for idx in self.coords)
        self.data = to_native(self.data)

        if self.nnz > 0:
            for i, idx in enumerate(self.coords):
                if idx.max() >= self.shape[i]:
                    raise ValueError(f'axis {i} index {idx.max()} exceeds '
                                     f'matrix dimension {self.shape[i]}')
                if idx.min() < 0:
                    raise ValueError(f'negative axis {i} index: {idx.min()}')

    def transpose(self, axes=None, copy=False):
        if axes is None:
            axes = range(self.ndim)[::-1]
        elif isinstance(self, sparray):
            if len(axes) != self.ndim:
                raise ValueError("axes don't match matrix dimensions")
            if len(set(axes)) != self.ndim:
                raise ValueError("repeated axis in transpose")
        elif axes != (1, 0):
            raise ValueError("Sparse matrices do not support an 'axes' "
                             "parameter because swapping dimensions is the "
                             "only logical permutation.")

        permuted_shape = tuple(self._shape[i] for i in axes)
        permuted_coords = tuple(self.coords[i] for i in axes)
        return self.__class__((self.data, permuted_coords),
                              shape=permuted_shape, copy=copy)

    transpose.__doc__ = _spbase.transpose.__doc__

    def resize(self, *shape) -> None:
        is_array = isinstance(self, sparray)
        shape = check_shape(shape, allow_1d=is_array)
        # allow_nd defaults to False as resize not implemented for ndim>2

        # Check for added dimensions.
        if len(shape) > self.ndim:
            flat_coords = _ravel_coords(self.coords, self.shape)
            max_size = math.prod(shape)
            self.coords = np.unravel_index(flat_coords[:max_size], shape)
            self.data = self.data[:max_size]
            self._shape = shape
            return

        # Check for removed dimensions.
        if len(shape) < self.ndim:
            tmp_shape = (
                self._shape[:len(shape) - 1]  # Original shape without last axis
                + (-1,)  # Last axis is used to flatten the array
                + (1,) * (self.ndim - len(shape))  # Pad with ones
            )
            tmp = self.reshape(tmp_shape)
            self.coords = tmp.coords[:len(shape)]
            self._shape = tmp.shape[:len(shape)]

        # Handle truncation of existing dimensions.
        is_truncating = any(old > new for old, new in zip(self.shape, shape))
        if is_truncating:
            mask = np.logical_and.reduce([
                idx < size for idx, size in zip(self.coords, shape)
            ])
            if not mask.all():
                self.coords = tuple(idx[mask] for idx in self.coords)
                self.data = self.data[mask]

        self._shape = shape

    resize.__doc__ = _spbase.resize.__doc__

    def toarray(self, order=None, out=None):
        B = self._process_toarray_args(order, out)
        fortran = int(B.flags.f_contiguous)
        if not fortran and not B.flags.c_contiguous:
            raise ValueError("Output array must be C or F contiguous")
        # This handles both 0D and 1D cases correctly regardless of the
        # original shape.
        if self.ndim < 3:
            M, N = self._shape_as_2d
            coo_todense(M, N, self.nnz, self.row, self.col, self.data,
                        B.ravel('A'), fortran)
            
        else:
            coords = np.concatenate(self.coords)
            coo_todense_nd(self.shape, self.nnz, self.ndim,
                           coords, self.data, B.ravel('A'), fortran)
        # Note: reshape() doesn't copy here, but does return a new array (view).
        return B.reshape(self.shape)

    toarray.__doc__ = _spbase.toarray.__doc__

    def tocsc(self, copy=False):
        """Convert this array/matrix to Compressed Sparse Column format

        Duplicate entries will be summed together.

        Examples
        --------
        >>> from numpy import array
        >>> from scipy.sparse import coo_array
        >>> row  = array([0, 0, 1, 3, 1, 0, 0])
        >>> col  = array([0, 2, 1, 3, 1, 0, 0])
        >>> data = array([1, 1, 1, 1, 1, 1, 1])
        >>> A = coo_array((data, (row, col)), shape=(4, 4)).tocsc()
        >>> A.toarray()
        array([[3, 0, 1, 0],
               [0, 2, 0, 0],
               [0, 0, 0, 0],
               [0, 0, 0, 1]])

        """
        if self.ndim != 2:
            raise ValueError('Cannot convert.'
                             f"csc format sparse arrays must be 2D. Got {self.ndim}D")
        if self.nnz == 0:
            return self._csc_container(self.shape, dtype=self.dtype)
        else:
            from ._csc import csc_array
            indptr, indices, data, shape = self._coo_to_compressed(csc_array._swap)

            x = self._csc_container((data, indices, indptr), shape=shape)
            if not self.has_canonical_format:
                x.sum_duplicates()
            return x

    def tocsr(self, copy=False):
        """Convert this array/matrix to Compressed Sparse Row format

        Duplicate entries will be summed together.

        Examples
        --------
        >>> from numpy import array
        >>> from scipy.sparse import coo_array
        >>> row  = array([0, 0, 1, 3, 1, 0, 0])
        >>> col  = array([0, 2, 1, 3, 1, 0, 0])
        >>> data = array([1, 1, 1, 1, 1, 1, 1])
        >>> A = coo_array((data, (row, col)), shape=(4, 4)).tocsr()
        >>> A.toarray()
        array([[3, 0, 1, 0],
               [0, 2, 0, 0],
               [0, 0, 0, 0],
               [0, 0, 0, 1]])

        """
        if self.ndim > 2:
            raise ValueError('Cannot convert.'
                             f"csr format sparse arrays must be 2D. Got {self.ndim}D")
        if self.nnz == 0:
            return self._csr_container(self.shape, dtype=self.dtype)
        else:
            from ._csr import csr_array
            arrays = self._coo_to_compressed(csr_array._swap, copy=copy)
            indptr, indices, data, shape = arrays

            x = self._csr_container((data, indices, indptr), shape=self.shape)
            if not self.has_canonical_format:
                x.sum_duplicates()
            return x

    def _coo_to_compressed(self, swap, copy=False):
        """convert (shape, coords, data) to (indptr, indices, data, shape)"""
        M, N = swap(self._shape_as_2d)
        # convert idx_dtype intc to int32 for pythran.
        # tested in scipy/optimize/tests/test__numdiff.py::test_group_columns
        idx_dtype = self._get_index_dtype(self.coords, maxval=max(self.nnz, N))

        if self.ndim == 1:
            indices = self.coords[0].copy() if copy else self.coords[0]
            nnz = len(indices)
            indptr = np.array([0, nnz], dtype=idx_dtype)
            data = self.data.copy() if copy else self.data
            return indptr, indices, data, self.shape

        # ndim == 2
        major, minor = swap(self.coords)
        nnz = len(major)
        major = major.astype(idx_dtype, copy=False)
        minor = minor.astype(idx_dtype, copy=False)

        indptr = np.empty(M + 1, dtype=idx_dtype)
        indices = np.empty_like(minor, dtype=idx_dtype)
        data = np.empty_like(self.data, dtype=self.dtype)

        coo_tocsr(M, N, nnz, major, minor, self.data, indptr, indices, data)
        return indptr, indices, data, self.shape

    def tocoo(self, copy=False):
        if copy:
            return self.copy()
        else:
            return self

    tocoo.__doc__ = _spbase.tocoo.__doc__

    def todia(self, copy=False):
        if self.ndim != 2:
            raise ValueError('Cannot convert.'
                             f"dia format sparse arrays must be 2D. Got {self.ndim}D")
        self.sum_duplicates()
        ks = self.col - self.row  # the diagonal for each nonzero
        diags, diag_idx = np.unique(ks, return_inverse=True)

        if len(diags) > 100:
            # probably undesired, should todia() have a maxdiags parameter?
            warn(f"Constructing a DIA matrix with {len(diags)} diagonals "
                 "is inefficient",
                 SparseEfficiencyWarning, stacklevel=2)

        #initialize and fill in data array
        if self.data.size == 0:
            data = np.zeros((0, 0), dtype=self.dtype)
        else:
            data = np.zeros((len(diags), self.col.max()+1), dtype=self.dtype)
            data[diag_idx, self.col] = self.data

        return self._dia_container((data, diags), shape=self.shape)

    todia.__doc__ = _spbase.todia.__doc__

    def todok(self, copy=False):
        if self.ndim > 2:
            raise ValueError('Cannot convert. dok format sparse arrays must be'
                             f" 2D or 1D. Got {self.ndim}D")
        self.sum_duplicates()
        dok = self._dok_container(self.shape, dtype=self.dtype)
        # ensure that 1d coordinates are not tuples
        if self.ndim == 1:
            coords = self.coords[0]
        else:
            coords = zip(*self.coords)

        dok._dict = dict(zip(coords, self.data))
        return dok

    todok.__doc__ = _spbase.todok.__doc__

    def diagonal(self, k=0):
        if self.ndim != 2:
            raise ValueError("diagonal requires two dimensions")
        rows, cols = self.shape
        if k <= -rows or k >= cols:
            return np.empty(0, dtype=self.data.dtype)
        diag = np.zeros(min(rows + min(k, 0), cols - max(k, 0)),
                        dtype=self.dtype)
        diag_mask = (self.row + k) == self.col

        if self.has_canonical_format:
            row = self.row[diag_mask]
            data = self.data[diag_mask]
        else:
            inds = tuple(idx[diag_mask] for idx in self.coords)
            (row, _), data = self._sum_duplicates(inds, self.data[diag_mask])
        diag[row + min(k, 0)] = data

        return diag

    diagonal.__doc__ = _data_matrix.diagonal.__doc__

    def _setdiag(self, values, k):
        if self.ndim != 2:
            raise ValueError("setting a diagonal requires two dimensions")
        M, N = self.shape
        if values.ndim and not len(values):
            return
        idx_dtype = self.row.dtype

        # Determine which triples to keep and where to put the new ones.
        full_keep = self.col - self.row != k
        if k < 0:
            max_index = min(M+k, N)
            if values.ndim:
                max_index = min(max_index, len(values))
            keep = np.logical_or(full_keep, self.col >= max_index)
            new_row = np.arange(-k, -k + max_index, dtype=idx_dtype)
            new_col = np.arange(max_index, dtype=idx_dtype)
        else:
            max_index = min(M, N-k)
            if values.ndim:
                max_index = min(max_index, len(values))
            keep = np.logical_or(full_keep, self.row >= max_index)
            new_row = np.arange(max_index, dtype=idx_dtype)
            new_col = np.arange(k, k + max_index, dtype=idx_dtype)

        # Define the array of data consisting of the entries to be added.
        if values.ndim:
            new_data = values[:max_index]
        else:
            new_data = np.empty(max_index, dtype=self.dtype)
            new_data[:] = values

        # Update the internal structure.
        self.coords = (np.concatenate((self.row[keep], new_row)),
                       np.concatenate((self.col[keep], new_col)))
        self.data = np.concatenate((self.data[keep], new_data))
        self.has_canonical_format = False

    # needed by _data_matrix
    def _with_data(self, data, copy=True):
        """Returns a matrix with the same sparsity structure as self,
        but with different data. By default the index arrays are copied.
        """
        if copy:
            coords = tuple(idx.copy() for idx in self.coords)
        else:
            coords = self.coords
        return self.__class__((data, coords), shape=self.shape, dtype=data.dtype)

    def sum_duplicates(self) -> None:
        """Eliminate duplicate entries by adding them together

        This is an *in place* operation
        """
        if self.has_canonical_format:
            return
        summed = self._sum_duplicates(self.coords, self.data)
        self.coords, self.data = summed
        self.has_canonical_format = True

    def _sum_duplicates(self, coords, data):
        # Assumes coords not in canonical format.
        if len(data) == 0:
            return coords, data
        # Sort coords w.r.t. rows, then cols. This corresponds to C-order,
        # which we rely on for argmin/argmax to return the first index in the
        # same way that numpy does (in the case of ties).
        order = np.lexsort(coords[::-1])
        coords = tuple(idx[order] for idx in coords)
        data = data[order]
        unique_mask = np.logical_or.reduce([
            idx[1:] != idx[:-1] for idx in coords
        ])
        unique_mask = np.append(True, unique_mask)
        coords = tuple(idx[unique_mask] for idx in coords)
        unique_inds, = np.nonzero(unique_mask)
        data = np.add.reduceat(data, unique_inds, dtype=self.dtype)
        return coords, data

    def eliminate_zeros(self):
        """Remove zero entries from the array/matrix

        This is an *in place* operation
        """
        mask = self.data != 0
        self.data = self.data[mask]
        self.coords = tuple(idx[mask] for idx in self.coords)

    #######################
    # Arithmetic handlers #
    #######################

    def _add_dense(self, other):
        if other.shape != self.shape:
            raise ValueError(f'Incompatible shapes ({self.shape} and {other.shape})')
        dtype = upcast_char(self.dtype.char, other.dtype.char)
        result = np.array(other, dtype=dtype, copy=True)
        fortran = int(result.flags.f_contiguous)
        if self.ndim < 3:
            M, N = self._shape_as_2d
            coo_todense(M, N, self.nnz, self.row, self.col, self.data,
                        result.ravel('A'), fortran)
        else:
            coords = np.concatenate(self.coords)
            coo_todense_nd(self.shape, self.nnz, self.ndim, coords,
                           self.data, result.ravel('A'), fortran)
        return self._container(result, copy=False)
    

    def _add_sparse(self, other):
        if self.ndim < 3:
            return _data_matrix._add_sparse(self, other)

        if other.shape != self.shape:
            raise ValueError(f'Incompatible shapes ({self.shape} and {other.shape})')
        other = self.__class__(other)
        new_data = np.concatenate((self.data, other.data))
        new_coords = tuple(np.concatenate((self.coords, other.coords), axis=1))
        A = self.__class__((new_data, new_coords), shape=self.shape)         
        return A

    
    def _sub_sparse(self, other):
        if self.ndim < 3:
            return _data_matrix._sub_sparse(self, other)

        if other.shape != self.shape:
            raise ValueError(f'Incompatible shapes ({self.shape} and {other.shape})')
        other = self.__class__(other)
        new_data = np.concatenate((self.data, -other.data))
        new_coords = tuple(np.concatenate((self.coords, other.coords), axis=1))
        A = coo_array((new_data, new_coords), shape=self.shape)
        return A
    

    def _matmul_vector(self, other):
        if self.ndim < 3:
            result_shape = self.shape[0] if self.ndim > 1 else 1
            result = np.zeros(result_shape,
                              dtype=upcast_char(self.dtype.char, other.dtype.char))
            if self.ndim == 2:
                col = self.col
                row = self.row
            elif self.ndim == 1:
                col = self.coords[0]
                row = np.zeros_like(col)
            else:
                raise NotImplementedError(
                    f"coo_matvec not implemented for ndim={self.ndim}")

            coo_matvec(self.nnz, row, col, self.data, other, result)
            # Array semantics return a scalar here, not a single-element array.
            if isinstance(self, sparray) and result_shape == 1:
                return result[0]
            return result
        
        else: # if dim >= 3
            result = np.zeros(math.prod(self.shape[:-1]),
                              dtype=upcast_char(self.dtype.char, other.dtype.char))
            shape = np.array(self.shape)
            coords = np.concatenate(self.coords)
            coo_matvec_nd(self.nnz, len(self.shape), shape, coords, self.data,
                          other, result)
            
            result = result.reshape(self.shape[:-1])
            return result


    def _matmul_dispatch(self, other):
        if self.ndim < 3:
            return _data_matrix._matmul_dispatch(self, other)
        
        N = self.shape[-1]
        if other.shape == (N,):
            return self._matmul_vector(other)
        if other.shape == (N, 1):
            result = self._matmul_vector(other.ravel())
            return result.reshape(*self.shape[:-1], 1)
        
        msg = "n-D matrix-matrix multiplication not implemented for ndim>2"
        raise NotImplementedError(msg)


    def _matmul_multivector(self, other):
        result_dtype = upcast_char(self.dtype.char, other.dtype.char)
        if self.ndim == 2:
            result_shape = (other.shape[1], self.shape[0])
            col = self.col
            row = self.row
        elif self.ndim == 1:
            result_shape = (other.shape[1],)
            col = self.coords[0]
            row = np.zeros_like(col)
        else:
            raise NotImplementedError(
                f"coo_matvec not implemented for ndim={self.ndim}")

        result = np.zeros(result_shape, dtype=result_dtype)
        for i, other_col in enumerate(other.T):
            coo_matvec(self.nnz, row, col, self.data, other_col, result[i:i + 1])
        return result.T.view(type=type(other))


############# dot
    def dot(a, b):
        if a.ndim < 3 and (np.isscalar(b) or b.ndim<3):
            return _data_matrix.dot(a, b)
        if isdense(b):
            return a._dense_dot(b)
        else:
            if not (isinstance(a, (coo_array, coo_matrix)) or np.isscalar(a)):
                raise TypeError("Input a must be a COO sparse array or a scalar")
            if not (isinstance(b, (coo_array, coo_matrix)) or np.isscalar(b)):
                raise TypeError("Input b must be a COO sparse array or a scalar")

            # Handle scalar multiplication
            if np.isscalar(a) or np.isscalar(b):
                return a * b

            # Handle inner product of vectors (1-D arrays)
            if a.ndim == 1 and b.ndim == 1:
                if a.shape[0] != b.shape[0]:
                    raise ValueError(f"shapes {a.shape} and {b.shape} are not aligned for inner product")
                return a @ b
            
            # Handle matrix multiplication (2-D arrays)
            if a.ndim == 2 and b.ndim == 2:
                if a.shape[1] != b.shape[0]:
                    raise ValueError(f"shapes {a.shape} and {b.shape} are not aligned for matrix multiplication")
                return a @ b
            
            return a._sparse_dot(b)

    
    def _sparse_dot(a, b):
        a_is_1d = False
        b_is_1d = False

        # reshape to 2-D if a or b is 1-D
        if a.ndim == 1:
            a = a.reshape((1, a.shape[0])) # prepend 1 to shape
            a_is_1d = True

        if b.ndim == 1:
            b = b.reshape((b.shape[0], 1)) # append 1 to shape
            b_is_1d = True

        if a.shape[-1] != b.shape[-2]:
                raise ValueError(f"shapes {a.shape} and {b.shape} are not aligned for n-D dot")
        
        a_2d, b_2d, og_shape_a, og_shape_b = _prepare_sparse_tensors_for_tensordot(a, b, axes_a=[a.ndim-1], axes_b=[b.ndim-2], tensordot=False)
        
        prod = (a_2d @ b_2d).tocoo() # routes via 2-D CSR

        # Combine the shapes of the non-reduced axes
        combined_shape = og_shape_a + og_shape_b

        # Unravel the 2D coordinates to get multi-dimensional coordinates
        unraveled_coords1 = np.unravel_index(np.array(prod.coords[0]), og_shape_a)
        unraveled_coords2 = np.unravel_index(np.array(prod.coords[1]), og_shape_b)

        nd_coords1 = np.array(unraveled_coords1)
        nd_coords2 = np.array(unraveled_coords2)

        prod_arr = coo_array((prod.data, np.concatenate((nd_coords1, nd_coords2))), combined_shape)
        
        # reshape back if a or b were originally 1-D
        if a_is_1d:
            prod_arr = prod_arr.reshape(combined_shape[1:])
        if b_is_1d:
            prod_arr = prod_arr.reshape(combined_shape[:-1])

        return prod_arr


    def tensordot(a, b, axes=2):
        # Check if axes is an integer
        if isinstance(axes, int):
            # Ensure the integer is valid
            if axes < 1 or axes > min(a.ndim, b.ndim):
                raise ValueError("axes integer is out of bounds for input arrays")
            
        # Check if axes is a list/tuple of length 2
        elif isinstance(axes, (tuple, list)):
            if len(axes) != 2:
                raise ValueError("axes must be a tuple/list of length 2")
            
            a_axes, b_axes = axes
            if len(a_axes) != len(b_axes):
                raise ValueError("axes lists/tuples must be of the same length")
            
            if any(ax >= a.ndim or ax < -a.ndim for ax in a_axes) or \
               any(ax >= b.ndim or ax < -b.ndim for ax in b_axes):
                raise ValueError("axes indices are out of bounds for input arrays")
            
            if any(a.shape[ax] != b.shape[bx] for ax, bx in zip(a_axes, b_axes)):
                raise ValueError("sizes of the corresponding axes must match")

        else:
            raise TypeError("axes must be an integer or a tuple/list of integers")
        
        # Determine the axes for contraction
        axes_a, axes_b = _determine_default_axes(len(a.shape), len(b.shape), axes)
        
        # Convert tuple to list if necessary
        if isinstance(axes_a, tuple):
            axes_a = list(axes_a)
        if isinstance(axes_b, tuple):
            axes_b = list(axes_b)

        # Adjust negative axes for a
        axes_a = [axis + a.ndim if axis < 0 else axis for axis in axes_a]
        # Adjust negative axes for b
        axes_b = [axis + b.ndim if axis < 0 else axis for axis in axes_b]
        
        if isdense(b):
            return a._dense_tensordot(b)
        else:
            return a._sparse_tensordot(b, axes_a, axes_b)


    def _sparse_tensordot(a, b, axes_a, axes_b):
        # Prepare the tensors for tensordot operation
        a_2d, b_2d, og_shape_a, og_shape_b = _prepare_sparse_tensors_for_tensordot(a, b, axes_a, axes_b, tensordot=True)

        # Perform matrix multiplication (routed via 2-D CSR)
        prod = (a_2d @ b_2d).tocoo()

        # Combine the shapes of the non-contracted axes
        combined_shape = og_shape_a + og_shape_b
        
        # Unravel the 2D coordinates to get multi-dimensional coordinates
        if og_shape_a:
            unraveled_coords1 = np.unravel_index(prod.row, og_shape_a)
            nd_coords1 = np.array(unraveled_coords1)

        if og_shape_b:
            unraveled_coords2 = np.unravel_index(prod.col, og_shape_b)
            nd_coords2 = np.array(unraveled_coords2)

        if og_shape_a and og_shape_b:
            coords = np.concatenate((nd_coords1, nd_coords2))
        elif og_shape_a:
            coords = nd_coords1
        elif og_shape_b:
            coords = nd_coords2
        else:
            coords = np.array([])
        
        if coords.shape == (0,): # if result is scalar
            return prod.data[0]
        
        # Construct the resulting COO array with combined coordinates and shape
        prod_arr = coo_array((prod.data, tuple(coords)), shape=combined_shape)
        
        return prod_arr


def _determine_default_axes(ndim_a, ndim_b, axes):
    """
    Determine the default axes for tensordot-like operation.

    Parameters:
    -----------
    ndim_a : int
        Number of dimensions of the first array.
    ndim_b : int
        Number of dimensions of the second array.
    axes : int
        Number of axes to match for the dot product.

    Returns:
    --------
    axes_a : list of int
        The axes of the first array to be reduced.
    axes_b : list of int
        The axes of the second array to be reduced.
    """
    if isinstance(axes, int):
        axes_a = list(range(ndim_a - axes, ndim_a))
        axes_b = list(range(axes))
    else:
        axes_a, axes_b = axes
    
    return axes_a, axes_b


def _ravel_non_reduced_axes(coords, shape, axes):

    ndim = len(shape)
    non_reduced_axes = [ax for ax in range(ndim) if ax not in axes]

    if not non_reduced_axes:
        return np.zeros((1, len(coords[0])), dtype=int)  # Return an array with one row
    
    # Extract the shape of the non-reduced axes
    non_reduced_shape = [shape[ax] for ax in non_reduced_axes]
    
    # Extract the coordinates of the non-reduced axes
    coords = np.array(coords)
    non_reduced_coords = coords[non_reduced_axes, :]
    
    # Ravel the coordinates into 1D
    raveled_coords = np.ravel_multi_index(non_reduced_coords, non_reduced_shape)
    
    return raveled_coords


def _prepare_sparse_tensors_for_tensordot(a, b, axes_a, axes_b, tensordot):
    ndim_a = len(a.shape)
    ndim_b = len(b.shape)
    
    # Ravel non-reduced axes coordinates
    a_raveled_coords = _ravel_non_reduced_axes(a.coords, a.shape, axes_a)
    b_raveled_coords = _ravel_non_reduced_axes(b.coords, b.shape, axes_b)

    # Get the shape of the non-reduced axes
    original_shape_a = tuple(a.shape[ax] for ax in range(ndim_a) if ax not in axes_a)
    original_shape_b = tuple(b.shape[ax] for ax in range(ndim_b) if ax not in axes_b)
    
# Create 2D coords arrays
    if original_shape_a:
        ravel_coords_shape_a = (math.prod(original_shape_a), math.prod([a.shape[ax] for ax in axes_a]))
    else:
        ravel_coords_shape_a = (1, math.prod([a.shape[ax] for ax in axes_a]))  # Single row for no shape case

    if original_shape_b:
        ravel_coords_shape_b = (math.prod([b.shape[ax] for ax in axes_b]), math.prod(original_shape_b))
    else:
        ravel_coords_shape_b = (math.prod([b.shape[ax] for ax in axes_b]), 1)  # Single column for no shape case
    
    if tensordot:
        a_2d_coords = np.vstack((a_raveled_coords, np.ravel_multi_index(np.array(a.coords)[axes_a, :], [a.shape[ax] for ax in axes_a])))
        b_2d_coords = np.vstack((np.ravel_multi_index(np.array(b.coords)[axes_b, :], tuple([b.shape[ax] for ax in axes_b])), b_raveled_coords))
    
    else: # if dot
        a_2d_coords = np.vstack((a_raveled_coords, a.coords[axes_a[0]]))
        b_2d_coords = np.vstack((b.coords[axes_b[0]], b_raveled_coords))

    return coo_array((a.data, a_2d_coords), ravel_coords_shape_a), coo_array((b.data, b_2d_coords),
                                                ravel_coords_shape_b), original_shape_a, original_shape_b


def _ravel_coords(coords, shape, order='C'):
    """Like np.ravel_multi_index, but avoids some overflow issues."""
    if len(coords) == 1:
        return coords[0]
    # Handle overflow as in https://github.com/scipy/scipy/pull/9132
    if len(coords) == 2:
        nrows, ncols = shape
        row, col = coords
        if order == 'C':
            maxval = (ncols * max(0, nrows - 1) + max(0, ncols - 1))
            idx_dtype = get_index_dtype(maxval=maxval)
            return np.multiply(ncols, row, dtype=idx_dtype) + col
        elif order == 'F':
            maxval = (nrows * max(0, ncols - 1) + max(0, nrows - 1))
            idx_dtype = get_index_dtype(maxval=maxval)
            return np.multiply(nrows, col, dtype=idx_dtype) + row
        else:
            raise ValueError("'order' must be 'C' or 'F'")
    return np.ravel_multi_index(coords, shape, order=order)


def isspmatrix_coo(x):
    """Is `x` of coo_matrix type?

    Parameters
    ----------
    x
        object to check for being a coo matrix

    Returns
    -------
    bool
        True if `x` is a coo matrix, False otherwise

    Examples
    --------
    >>> from scipy.sparse import coo_array, coo_matrix, csr_matrix, isspmatrix_coo
    >>> isspmatrix_coo(coo_matrix([[5]]))
    True
    >>> isspmatrix_coo(coo_array([[5]]))
    False
    >>> isspmatrix_coo(csr_matrix([[5]]))
    False
    """
    return isinstance(x, coo_matrix)


# This namespace class separates array from matrix with isinstance
class coo_array(_coo_base, sparray):
    """
    A sparse array in COOrdinate format.

    Also known as the 'ijv' or 'triplet' format.

    This can be instantiated in several ways:
        coo_array(D)
            where D is an ndarray

        coo_array(S)
            with another sparse array or matrix S (equivalent to S.tocoo())

        coo_array(shape, [dtype])
            to construct an empty sparse array with shape `shape`
            dtype is optional, defaulting to dtype='d'.

        coo_array((data, coords), [shape])
            to construct from existing data and index arrays:
                1. data[:]       the entries of the sparse array, in any order
                2. coords[i][:]  the axis-i coordinates of the data entries

            Where ``A[coords] = data``, and coords is a tuple of index arrays.
            When shape is not specified, it is inferred from the index arrays.

    Attributes
    ----------
    dtype : dtype
        Data type of the sparse array
    shape : tuple of integers
        Shape of the sparse array
    ndim : int
        Number of dimensions of the sparse array
    nnz
    size
    data
        COO format data array of the sparse array
    coords
        COO format tuple of index arrays
    has_canonical_format : bool
        Whether the matrix has sorted coordinates and no duplicates
    format
    T

    Notes
    -----

    Sparse arrays can be used in arithmetic operations: they support
    addition, subtraction, multiplication, division, and matrix power.

    Advantages of the COO format
        - facilitates fast conversion among sparse formats
        - permits duplicate entries (see example)
        - very fast conversion to and from CSR/CSC formats

    Disadvantages of the COO format
        - does not directly support:
            + arithmetic operations
            + slicing

    Intended Usage
        - COO is a fast format for constructing sparse arrays
        - Once a COO array has been constructed, convert to CSR or
          CSC format for fast arithmetic and matrix vector operations
        - By default when converting to CSR or CSC format, duplicate (i,j)
          entries will be summed together.  This facilitates efficient
          construction of finite element matrices and the like. (see example)

    Canonical format
        - Entries and coordinates sorted by row, then column.
        - There are no duplicate entries (i.e. duplicate (i,j) locations)
        - Data arrays MAY have explicit zeros.

    Examples
    --------

    >>> # Constructing an empty sparse array
    >>> import numpy as np
    >>> from scipy.sparse import coo_array
    >>> coo_array((3, 4), dtype=np.int8).toarray()
    array([[0, 0, 0, 0],
           [0, 0, 0, 0],
           [0, 0, 0, 0]], dtype=int8)

    >>> # Constructing a sparse array using ijv format
    >>> row  = np.array([0, 3, 1, 0])
    >>> col  = np.array([0, 3, 1, 2])
    >>> data = np.array([4, 5, 7, 9])
    >>> coo_array((data, (row, col)), shape=(4, 4)).toarray()
    array([[4, 0, 9, 0],
           [0, 7, 0, 0],
           [0, 0, 0, 0],
           [0, 0, 0, 5]])

    >>> # Constructing a sparse array with duplicate coordinates
    >>> row  = np.array([0, 0, 1, 3, 1, 0, 0])
    >>> col  = np.array([0, 2, 1, 3, 1, 0, 0])
    >>> data = np.array([1, 1, 1, 1, 1, 1, 1])
    >>> coo = coo_array((data, (row, col)), shape=(4, 4))
    >>> # Duplicate coordinates are maintained until implicitly or explicitly summed
    >>> np.max(coo.data)
    1
    >>> coo.toarray()
    array([[3, 0, 1, 0],
           [0, 2, 0, 0],
           [0, 0, 0, 0],
           [0, 0, 0, 1]])

    """


class coo_matrix(spmatrix, _coo_base):
    """
    A sparse matrix in COOrdinate format.

    Also known as the 'ijv' or 'triplet' format.

    This can be instantiated in several ways:
        coo_matrix(D)
            where D is a 2-D ndarray

        coo_matrix(S)
            with another sparse array or matrix S (equivalent to S.tocoo())

        coo_matrix((M, N), [dtype])
            to construct an empty matrix with shape (M, N)
            dtype is optional, defaulting to dtype='d'.

        coo_matrix((data, (i, j)), [shape=(M, N)])
            to construct from three arrays:
                1. data[:]   the entries of the matrix, in any order
                2. i[:]      the row indices of the matrix entries
                3. j[:]      the column indices of the matrix entries

            Where ``A[i[k], j[k]] = data[k]``.  When shape is not
            specified, it is inferred from the index arrays

    Attributes
    ----------
    dtype : dtype
        Data type of the matrix
    shape : 2-tuple
        Shape of the matrix
    ndim : int
        Number of dimensions (this is always 2)
    nnz
    size
    data
        COO format data array of the matrix
    row
        COO format row index array of the matrix
    col
        COO format column index array of the matrix
    has_canonical_format : bool
        Whether the matrix has sorted indices and no duplicates
    format
    T

    Notes
    -----

    Sparse matrices can be used in arithmetic operations: they support
    addition, subtraction, multiplication, division, and matrix power.

    Advantages of the COO format
        - facilitates fast conversion among sparse formats
        - permits duplicate entries (see example)
        - very fast conversion to and from CSR/CSC formats

    Disadvantages of the COO format
        - does not directly support:
            + arithmetic operations
            + slicing

    Intended Usage
        - COO is a fast format for constructing sparse matrices
        - Once a COO matrix has been constructed, convert to CSR or
          CSC format for fast arithmetic and matrix vector operations
        - By default when converting to CSR or CSC format, duplicate (i,j)
          entries will be summed together.  This facilitates efficient
          construction of finite element matrices and the like. (see example)

    Canonical format
        - Entries and coordinates sorted by row, then column.
        - There are no duplicate entries (i.e. duplicate (i,j) locations)
        - Data arrays MAY have explicit zeros.

    Examples
    --------

    >>> # Constructing an empty matrix
    >>> import numpy as np
    >>> from scipy.sparse import coo_matrix
    >>> coo_matrix((3, 4), dtype=np.int8).toarray()
    array([[0, 0, 0, 0],
           [0, 0, 0, 0],
           [0, 0, 0, 0]], dtype=int8)

    >>> # Constructing a matrix using ijv format
    >>> row  = np.array([0, 3, 1, 0])
    >>> col  = np.array([0, 3, 1, 2])
    >>> data = np.array([4, 5, 7, 9])
    >>> coo_matrix((data, (row, col)), shape=(4, 4)).toarray()
    array([[4, 0, 9, 0],
           [0, 7, 0, 0],
           [0, 0, 0, 0],
           [0, 0, 0, 5]])

    >>> # Constructing a matrix with duplicate coordinates
    >>> row  = np.array([0, 0, 1, 3, 1, 0, 0])
    >>> col  = np.array([0, 2, 1, 3, 1, 0, 0])
    >>> data = np.array([1, 1, 1, 1, 1, 1, 1])
    >>> coo = coo_matrix((data, (row, col)), shape=(4, 4))
    >>> # Duplicate coordinates are maintained until implicitly or explicitly summed
    >>> np.max(coo.data)
    1
    >>> coo.toarray()
    array([[3, 0, 1, 0],
           [0, 2, 0, 0],
           [0, 0, 0, 0],
           [0, 0, 0, 1]])

    """

    def __setstate__(self, state):
        if 'coords' not in state:
            # For retro-compatibility with the previous attributes
            # storing nnz coordinates for 2D COO matrix.
            state['coords'] = (state.pop('row'), state.pop('col'))
        self.__dict__.update(state)<|MERGE_RESOLUTION|>--- conflicted
+++ resolved
@@ -12,11 +12,7 @@
 from .._lib._util import copy_if_needed
 from ._matrix import spmatrix
 from ._sparsetools import (coo_tocsr, coo_todense, coo_todense_nd,
-<<<<<<< HEAD
-                           coo_matvec, coo_matvec_nd)
-=======
                            coo_matvec, coo_matvec_nd, coo_matmat_dense)
->>>>>>> 592c30ee
 from ._base import issparse, SparseEfficiencyWarning, _spbase, sparray
 from ._data import _data_matrix, _minmax_mixin
 from ._sputils import (upcast_char, to_native, isshape, getdtype,
