""" A sparse matrix in COOrdinate or 'triplet' format"""

__docformat__ = "restructuredtext en"

__all__ = ['coo_array', 'coo_matrix', 'isspmatrix_coo']

import math
from warnings import warn

import numpy as np

from .._lib._util import copy_if_needed
from ._matrix import spmatrix
<<<<<<< HEAD
from ._sparsetools import (coo_tocsr, coo_todense, coo_todense_nd,
                           coo_matvec, coo_matvec_nd)
=======
from ._sparsetools import coo_tocsr, coo_todense, coo_matvec, coo_matmat_dense
>>>>>>> 2050d49e
from ._base import issparse, SparseEfficiencyWarning, _spbase, sparray
from ._data import _data_matrix, _minmax_mixin
from ._sputils import (upcast_char, to_native, isshape, getdtype,
                       getdata, downcast_intp_index, get_index_dtype,
                       check_shape, check_reshape_kwargs, isdense)

import operator


class _coo_base(_data_matrix, _minmax_mixin):
    _format = 'coo'

    def __init__(self, arg1, shape=None, dtype=None, copy=False, *, maxprint=None):
        _data_matrix.__init__(self, arg1, maxprint=maxprint)
        is_array = isinstance(self, sparray)
        if not copy:
            copy = copy_if_needed

        if isinstance(arg1, tuple):
            if isshape(arg1, allow_1d=is_array, allow_nd=is_array):
                self._shape = check_shape(arg1, allow_1d=is_array, allow_nd=is_array)
                idx_dtype = self._get_index_dtype(maxval=max(self._shape))
                data_dtype = getdtype(dtype, default=float)
                self.coords = tuple(np.array([], dtype=idx_dtype)
                                     for _ in range(len(self._shape)))
                self.data = np.array([], dtype=data_dtype)
                self.has_canonical_format = True
            else:
                try:
                    obj, coords = arg1
                except (TypeError, ValueError) as e:
                    raise TypeError('invalid input format') from e

                if shape is None:
                    if any(len(idx) == 0 for idx in coords):
                        raise ValueError('cannot infer dimensions from zero '
                                         'sized index arrays')
                    shape = tuple(operator.index(np.max(idx)) + 1
                                  for idx in coords)
                self._shape = check_shape(shape, allow_1d=is_array,
                                          allow_nd=(is_array and len(shape)>=3))
                idx_dtype = self._get_index_dtype(coords,
                                                  maxval=max(self.shape),
                                                  check_contents=True)
                self.coords = tuple(np.array(idx, copy=copy, dtype=idx_dtype)
                                     for idx in coords)
                self.data = getdata(obj, copy=copy, dtype=dtype)
                self.has_canonical_format = False
        else:
            if issparse(arg1):
                if arg1.format == self.format and copy:
                    self.coords = tuple(idx.copy() for idx in arg1.coords)
                    self.data = arg1.data.copy()
                    self._shape = check_shape(arg1.shape, allow_1d=is_array,
                                              allow_nd=is_array)
                    self.has_canonical_format = arg1.has_canonical_format
                else:
                    coo = arg1.tocoo()
                    self.coords = tuple(coo.coords)
                    self.data = coo.data
                    self._shape = check_shape(coo.shape, allow_1d=is_array,
                                              allow_nd=is_array)
                    self.has_canonical_format = False
            else:
                # dense argument
                M = np.asarray(arg1)
                if not is_array:
                    M = np.atleast_2d(M)
                    if M.ndim != 2:
                        raise TypeError(f'expected 2D array or matrix, not {M.ndim}D')

                self._shape = check_shape(M.shape, allow_1d=is_array, allow_nd=is_array)
                if shape is not None:
                    if check_shape(shape, allow_1d=is_array,
                        allow_nd=(is_array and len(self._shape)>=3)) != self._shape:
                        message = f'inconsistent shapes: {shape} != {self._shape}'
                        raise ValueError(message)

                index_dtype = self._get_index_dtype(maxval=max(self._shape))
                coords = M.nonzero()
                self.coords = tuple(idx.astype(index_dtype, copy=False)
                                     for idx in coords)
                self.data = M[coords]
                self.has_canonical_format = True

        if len(self._shape) > 2:
            self.coords = tuple(idx.astype(np.int64, copy=False) for idx in self.coords)

        if dtype is not None:
            newdtype = getdtype(dtype)
            self.data = self.data.astype(newdtype, copy=False)

        self._check()

    @property
    def row(self):
        if self.ndim > 1:
            return self.coords[-2]
        result = np.zeros_like(self.col)
        result.setflags(write=False)
        return result


    @row.setter
    def row(self, new_row):
        if self.ndim < 2:
            raise ValueError('cannot set row attribute of a 1-dimensional sparse array')
        new_row = np.asarray(new_row, dtype=self.coords[-2].dtype)
        self.coords = self.coords[:-2] + (new_row,) + self.coords[-1:]

    @property
    def col(self):
        return self.coords[-1]

    @col.setter
    def col(self, new_col):
        new_col = np.asarray(new_col, dtype=self.coords[-1].dtype)
        self.coords = self.coords[:-1] + (new_col,)

    def reshape(self, *args, **kwargs):
        is_array = isinstance(self, sparray)
        shape = check_shape(args, self.shape, allow_1d=is_array, allow_nd=is_array)
        order, copy = check_reshape_kwargs(kwargs)

        # Return early if reshape is not required
        if shape == self.shape:
            if copy:
                return self.copy()
            else:
                return self

        # When reducing the number of dimensions, we need to be careful about
        # index overflow. This is why we can't simply call
        # `np.ravel_multi_index()` followed by `np.unravel_index()` here.
        flat_coords = _ravel_coords(self.coords, self.shape, order=order)
        if len(shape) == 2:
            if order == 'C':
                new_coords = divmod(flat_coords, shape[1])
            else:
                new_coords = divmod(flat_coords, shape[0])[::-1]
        else:
            new_coords = np.unravel_index(flat_coords, shape, order=order)

        # Handle copy here rather than passing on to the constructor so that no
        # copy will be made of `new_coords` regardless.
        if copy:
            new_data = self.data.copy()
        else:
            new_data = self.data

        return self.__class__((new_data, new_coords), shape=shape, copy=False)

    reshape.__doc__ = _spbase.reshape.__doc__

    def _getnnz(self, axis=None):
        if axis is None or (axis == 0 and self.ndim == 1):
            nnz = len(self.data)
            if any(len(idx) != nnz for idx in self.coords):
                raise ValueError('all index and data arrays must have the '
                                 'same length')

            if self.data.ndim != 1 or any(idx.ndim != 1 for idx in self.coords):
                raise ValueError('coordinates and data arrays must be 1-D')

            return int(nnz)

        if axis < 0:
            axis += self.ndim
        if axis >= self.ndim:
            raise ValueError('axis out of bounds')
        
        return np.bincount(downcast_intp_index(self.coords[1 - axis]),
                           minlength=self.shape[1 - axis])

    _getnnz.__doc__ = _spbase._getnnz.__doc__

    def count_nonzero(self, axis=None):
        self.sum_duplicates()
        if axis is None:
            return np.count_nonzero(self.data)

        if axis < 0:
            axis += self.ndim
        if axis < 0 or axis >= self.ndim:
            raise ValueError('axis out of bounds')
        mask = self.data != 0
        coord = self.coords[1 - axis][mask]
        return np.bincount(downcast_intp_index(coord), minlength=self.shape[1 - axis])

    count_nonzero.__doc__ = _spbase.count_nonzero.__doc__

    def _check(self):
        """ Checks data structure for consistency """
        if self.ndim != len(self.coords):
            raise ValueError('mismatching number of index arrays for shape; '
                             f'got {len(self.coords)}, expected {self.ndim}')

        # index arrays should have integer data types
        for i, idx in enumerate(self.coords):
            if idx.dtype.kind != 'i':
                warn(f'index array {i} has non-integer dtype ({idx.dtype.name})',
                     stacklevel=3)

        idx_dtype = self._get_index_dtype(self.coords, maxval=max(self.shape))
        self.coords = tuple(np.asarray(idx, dtype=idx_dtype)
                             for idx in self.coords)
        self.data = to_native(self.data)

        if self.nnz > 0:
            for i, idx in enumerate(self.coords):
                if idx.max() >= self.shape[i]:
                    raise ValueError(f'axis {i} index {idx.max()} exceeds '
                                     f'matrix dimension {self.shape[i]}')
                if idx.min() < 0:
                    raise ValueError(f'negative axis {i} index: {idx.min()}')

    def transpose(self, axes=None, copy=False):
        if axes is None:
            axes = range(self.ndim)[::-1]
        elif isinstance(self, sparray):
            if len(axes) != self.ndim:
                raise ValueError("axes don't match matrix dimensions")
            if len(set(axes)) != self.ndim:
                raise ValueError("repeated axis in transpose")
        elif axes != (1, 0):
            raise ValueError("Sparse matrices do not support an 'axes' "
                             "parameter because swapping dimensions is the "
                             "only logical permutation.")

        permuted_shape = tuple(self._shape[i] for i in axes)
        permuted_coords = tuple(self.coords[i] for i in axes)
        return self.__class__((self.data, permuted_coords),
                              shape=permuted_shape, copy=copy)

    transpose.__doc__ = _spbase.transpose.__doc__

    def resize(self, *shape) -> None:
        is_array = isinstance(self, sparray)
        shape = check_shape(shape, allow_1d=is_array)
        # allow_nd defaults to False as resize not implemented for ndim>2

        # Check for added dimensions.
        if len(shape) > self.ndim:
            flat_coords = _ravel_coords(self.coords, self.shape)
            max_size = math.prod(shape)
            self.coords = np.unravel_index(flat_coords[:max_size], shape)
            self.data = self.data[:max_size]
            self._shape = shape
            return

        # Check for removed dimensions.
        if len(shape) < self.ndim:
            tmp_shape = (
                self._shape[:len(shape) - 1]  # Original shape without last axis
                + (-1,)  # Last axis is used to flatten the array
                + (1,) * (self.ndim - len(shape))  # Pad with ones
            )
            tmp = self.reshape(tmp_shape)
            self.coords = tmp.coords[:len(shape)]
            self._shape = tmp.shape[:len(shape)]

        # Handle truncation of existing dimensions.
        is_truncating = any(old > new for old, new in zip(self.shape, shape))
        if is_truncating:
            mask = np.logical_and.reduce([
                idx < size for idx, size in zip(self.coords, shape)
            ])
            if not mask.all():
                self.coords = tuple(idx[mask] for idx in self.coords)
                self.data = self.data[mask]

        self._shape = shape

    resize.__doc__ = _spbase.resize.__doc__

    def toarray(self, order=None, out=None):
        B = self._process_toarray_args(order, out)
        fortran = int(B.flags.f_contiguous)
        if not fortran and not B.flags.c_contiguous:
            raise ValueError("Output array must be C or F contiguous")
        # This handles both 0D and 1D cases correctly regardless of the
        # original shape.
        if self.ndim < 3:
            M, N = self._shape_as_2d
            coo_todense(M, N, self.nnz, self.row, self.col, self.data,
                        B.ravel('A'), fortran)
            
        else:
            coords = np.concatenate(self.coords)
            coo_todense_nd(self.shape, self.nnz, self.ndim,
                           coords, self.data, B.ravel('A'), fortran)
        # Note: reshape() doesn't copy here, but does return a new array (view).
        return B.reshape(self.shape)

    toarray.__doc__ = _spbase.toarray.__doc__

    def tocsc(self, copy=False):
        """Convert this array/matrix to Compressed Sparse Column format

        Duplicate entries will be summed together.

        Examples
        --------
        >>> from numpy import array
        >>> from scipy.sparse import coo_array
        >>> row  = array([0, 0, 1, 3, 1, 0, 0])
        >>> col  = array([0, 2, 1, 3, 1, 0, 0])
        >>> data = array([1, 1, 1, 1, 1, 1, 1])
        >>> A = coo_array((data, (row, col)), shape=(4, 4)).tocsc()
        >>> A.toarray()
        array([[3, 0, 1, 0],
               [0, 2, 0, 0],
               [0, 0, 0, 0],
               [0, 0, 0, 1]])

        """
        if self.ndim != 2:
            raise ValueError('Cannot convert.'
                             f"csc format sparse arrays must be 2D. Got {self.ndim}D")
        if self.nnz == 0:
            return self._csc_container(self.shape, dtype=self.dtype)
        else:
            from ._csc import csc_array
            indptr, indices, data, shape = self._coo_to_compressed(csc_array._swap)

            x = self._csc_container((data, indices, indptr), shape=shape)
            if not self.has_canonical_format:
                x.sum_duplicates()
            return x

    def tocsr(self, copy=False):
        """Convert this array/matrix to Compressed Sparse Row format

        Duplicate entries will be summed together.

        Examples
        --------
        >>> from numpy import array
        >>> from scipy.sparse import coo_array
        >>> row  = array([0, 0, 1, 3, 1, 0, 0])
        >>> col  = array([0, 2, 1, 3, 1, 0, 0])
        >>> data = array([1, 1, 1, 1, 1, 1, 1])
        >>> A = coo_array((data, (row, col)), shape=(4, 4)).tocsr()
        >>> A.toarray()
        array([[3, 0, 1, 0],
               [0, 2, 0, 0],
               [0, 0, 0, 0],
               [0, 0, 0, 1]])

        """
        if self.ndim > 2:
            raise ValueError('Cannot convert.'
                             f"csr format sparse arrays must be 2D. Got {self.ndim}D")
        if self.nnz == 0:
            return self._csr_container(self.shape, dtype=self.dtype)
        else:
            from ._csr import csr_array
            arrays = self._coo_to_compressed(csr_array._swap, copy=copy)
            indptr, indices, data, shape = arrays

            x = self._csr_container((data, indices, indptr), shape=self.shape)
            if not self.has_canonical_format:
                x.sum_duplicates()
            return x

    def _coo_to_compressed(self, swap, copy=False):
        """convert (shape, coords, data) to (indptr, indices, data, shape)"""
        M, N = swap(self._shape_as_2d)
        # convert idx_dtype intc to int32 for pythran.
        # tested in scipy/optimize/tests/test__numdiff.py::test_group_columns
        idx_dtype = self._get_index_dtype(self.coords, maxval=max(self.nnz, N))

        if self.ndim == 1:
            indices = self.coords[0].copy() if copy else self.coords[0]
            nnz = len(indices)
            indptr = np.array([0, nnz], dtype=idx_dtype)
            data = self.data.copy() if copy else self.data
            return indptr, indices, data, self.shape

        # ndim == 2
        major, minor = swap(self.coords)
        nnz = len(major)
        major = major.astype(idx_dtype, copy=False)
        minor = minor.astype(idx_dtype, copy=False)

        indptr = np.empty(M + 1, dtype=idx_dtype)
        indices = np.empty_like(minor, dtype=idx_dtype)
        data = np.empty_like(self.data, dtype=self.dtype)

        coo_tocsr(M, N, nnz, major, minor, self.data, indptr, indices, data)
        return indptr, indices, data, self.shape

    def tocoo(self, copy=False):
        if copy:
            return self.copy()
        else:
            return self

    tocoo.__doc__ = _spbase.tocoo.__doc__

    def todia(self, copy=False):
        if self.ndim != 2:
            raise ValueError('Cannot convert.'
                             f"dia format sparse arrays must be 2D. Got {self.ndim}D")
        self.sum_duplicates()
        ks = self.col - self.row  # the diagonal for each nonzero
        diags, diag_idx = np.unique(ks, return_inverse=True)

        if len(diags) > 100:
            # probably undesired, should todia() have a maxdiags parameter?
            warn(f"Constructing a DIA matrix with {len(diags)} diagonals "
                 "is inefficient",
                 SparseEfficiencyWarning, stacklevel=2)

        #initialize and fill in data array
        if self.data.size == 0:
            data = np.zeros((0, 0), dtype=self.dtype)
        else:
            data = np.zeros((len(diags), self.col.max()+1), dtype=self.dtype)
            data[diag_idx, self.col] = self.data

        return self._dia_container((data, diags), shape=self.shape)

    todia.__doc__ = _spbase.todia.__doc__

    def todok(self, copy=False):
        if self.ndim > 2:
            raise ValueError('Cannot convert. dok format sparse arrays must be'
                             f" 2D or 1D. Got {self.ndim}D")
        self.sum_duplicates()
        dok = self._dok_container(self.shape, dtype=self.dtype)
        # ensure that 1d coordinates are not tuples
        if self.ndim == 1:
            coords = self.coords[0]
        else:
            coords = zip(*self.coords)

        dok._dict = dict(zip(coords, self.data))
        return dok

    todok.__doc__ = _spbase.todok.__doc__

    def diagonal(self, k=0):
        if self.ndim != 2:
            raise ValueError("diagonal requires two dimensions")
        rows, cols = self.shape
        if k <= -rows or k >= cols:
            return np.empty(0, dtype=self.data.dtype)
        diag = np.zeros(min(rows + min(k, 0), cols - max(k, 0)),
                        dtype=self.dtype)
        diag_mask = (self.row + k) == self.col

        if self.has_canonical_format:
            row = self.row[diag_mask]
            data = self.data[diag_mask]
        else:
            inds = tuple(idx[diag_mask] for idx in self.coords)
            (row, _), data = self._sum_duplicates(inds, self.data[diag_mask])
        diag[row + min(k, 0)] = data

        return diag

    diagonal.__doc__ = _data_matrix.diagonal.__doc__

    def _setdiag(self, values, k):
        if self.ndim != 2:
            raise ValueError("setting a diagonal requires two dimensions")
        M, N = self.shape
        if values.ndim and not len(values):
            return
        idx_dtype = self.row.dtype

        # Determine which triples to keep and where to put the new ones.
        full_keep = self.col - self.row != k
        if k < 0:
            max_index = min(M+k, N)
            if values.ndim:
                max_index = min(max_index, len(values))
            keep = np.logical_or(full_keep, self.col >= max_index)
            new_row = np.arange(-k, -k + max_index, dtype=idx_dtype)
            new_col = np.arange(max_index, dtype=idx_dtype)
        else:
            max_index = min(M, N-k)
            if values.ndim:
                max_index = min(max_index, len(values))
            keep = np.logical_or(full_keep, self.row >= max_index)
            new_row = np.arange(max_index, dtype=idx_dtype)
            new_col = np.arange(k, k + max_index, dtype=idx_dtype)

        # Define the array of data consisting of the entries to be added.
        if values.ndim:
            new_data = values[:max_index]
        else:
            new_data = np.empty(max_index, dtype=self.dtype)
            new_data[:] = values

        # Update the internal structure.
        self.coords = (np.concatenate((self.row[keep], new_row)),
                       np.concatenate((self.col[keep], new_col)))
        self.data = np.concatenate((self.data[keep], new_data))
        self.has_canonical_format = False

    # needed by _data_matrix
    def _with_data(self, data, copy=True):
        """Returns a matrix with the same sparsity structure as self,
        but with different data. By default the index arrays are copied.
        """
        if copy:
            coords = tuple(idx.copy() for idx in self.coords)
        else:
            coords = self.coords
        return self.__class__((data, coords), shape=self.shape, dtype=data.dtype)

    def sum_duplicates(self) -> None:
        """Eliminate duplicate entries by adding them together

        This is an *in place* operation
        """
        if self.has_canonical_format:
            return
        summed = self._sum_duplicates(self.coords, self.data)
        self.coords, self.data = summed
        self.has_canonical_format = True

    def _sum_duplicates(self, coords, data):
        # Assumes coords not in canonical format.
        if len(data) == 0:
            return coords, data
        # Sort coords w.r.t. rows, then cols. This corresponds to C-order,
        # which we rely on for argmin/argmax to return the first index in the
        # same way that numpy does (in the case of ties).
        order = np.lexsort(coords[::-1])
        coords = tuple(idx[order] for idx in coords)
        data = data[order]
        unique_mask = np.logical_or.reduce([
            idx[1:] != idx[:-1] for idx in coords
        ])
        unique_mask = np.append(True, unique_mask)
        coords = tuple(idx[unique_mask] for idx in coords)
        unique_inds, = np.nonzero(unique_mask)
        data = np.add.reduceat(data, unique_inds, dtype=self.dtype)
        return coords, data

    def eliminate_zeros(self):
        """Remove zero entries from the array/matrix

        This is an *in place* operation
        """
        mask = self.data != 0
        self.data = self.data[mask]
        self.coords = tuple(idx[mask] for idx in self.coords)

    #######################
    # Arithmetic handlers #
    #######################

    def _add_dense(self, other):
        if other.shape != self.shape:
            raise ValueError(f'Incompatible shapes ({self.shape} and {other.shape})')
        dtype = upcast_char(self.dtype.char, other.dtype.char)
        result = np.array(other, dtype=dtype, copy=True)
        fortran = int(result.flags.f_contiguous)
        if self.ndim < 3:
            M, N = self._shape_as_2d
            coo_todense(M, N, self.nnz, self.row, self.col, self.data,
                        result.ravel('A'), fortran)
        else:
            coords = np.concatenate(self.coords)
            coo_todense_nd(self.shape, self.nnz, self.ndim, coords,
                           self.data, result.ravel('A'), fortran)
        return self._container(result, copy=False)
    

    def _add_sparse(self, other):
        if self.ndim < 3:
            return _data_matrix._add_sparse(self, other)

        if other.shape != self.shape:
            raise ValueError(f'Incompatible shapes ({self.shape} and {other.shape})')
        other = self.__class__(other)
        new_data = np.concatenate((self.data, other.data))
        new_coords = tuple(np.concatenate((self.coords, other.coords), axis=1))
        A = self.__class__((new_data, new_coords), shape=self.shape)         
        return A

    
    def _sub_sparse(self, other):
        if self.ndim < 3:
            return _data_matrix._sub_sparse(self, other)

        if other.shape != self.shape:
            raise ValueError(f'Incompatible shapes ({self.shape} and {other.shape})')
        other = self.__class__(other)
        new_data = np.concatenate((self.data, -other.data))
        new_coords = tuple(np.concatenate((self.coords, other.coords), axis=1))
        A = coo_array((new_data, new_coords), shape=self.shape)
        return A
    

    def _matmul_vector(self, other):
        if self.ndim < 3:
            result_shape = self.shape[0] if self.ndim > 1 else 1
            result = np.zeros(result_shape,
                              dtype=upcast_char(self.dtype.char, other.dtype.char))
            if self.ndim == 2:
                col = self.col
                row = self.row
            elif self.ndim == 1:
                col = self.coords[0]
                row = np.zeros_like(col)
            else:
                raise NotImplementedError(
                    f"coo_matvec not implemented for ndim={self.ndim}")

            coo_matvec(self.nnz, row, col, self.data, other, result)
            # Array semantics return a scalar here, not a single-element array.
            if isinstance(self, sparray) and result_shape == 1:
                return result[0]
            return result
        
        else: # if dim >= 3
            result = np.zeros(math.prod(self.shape[:-1]),
                              dtype=upcast_char(self.dtype.char, other.dtype.char))
            shape = np.array(self.shape)
            coords = np.concatenate(self.coords)
            coo_matvec_nd(self.nnz, len(self.shape), shape, coords, self.data,
                          other, result)
            
            result = result.reshape(self.shape[:-1])
            return result


    def _matmul_dispatch(self, other):
        if self.ndim < 3:
            return _data_matrix._matmul_dispatch(self, other)
        
        N = self.shape[-1]
        if other.shape == (N,):
            return self._matmul_vector(other)
        if other.shape == (N, 1):
            result = self._matmul_vector(other.ravel())
            return result.reshape(*self.shape[:-1], 1)
        
        msg = "n-D matrix-matrix multiplication not implemented for ndim>2"
        raise NotImplementedError(msg)


    def _matmul_multivector(self, other):
        result_dtype = upcast_char(self.dtype.char, other.dtype.char)
        if self.ndim == 2:
            result_shape = (self.shape[0], other.shape[1])
            col = self.col
            row = self.row
        elif self.ndim == 1:
            result_shape = (other.shape[1],)
            col = self.coords[0]
            row = np.zeros_like(col)
        else:
            raise NotImplementedError(
                f"coo_matmat_dense not implemented for ndim={self.ndim}")
  
        result = np.zeros(result_shape, dtype=result_dtype)
        coo_matmat_dense(self.nnz, other.shape[-1], row, col,
                         self.data, other.ravel('C'), result)
        return result.view(type=type(other))
    

############# dot
    def dot(a, b):
        if a.ndim < 3 and (np.isscalar(b) or b.ndim<3):
            return _data_matrix.dot(a, b)
        if isdense(b):
            return a._dense_dot(b)
        else:
            if not (isinstance(a, (coo_array, coo_matrix)) or np.isscalar(a)):
                raise TypeError("Input a must be a COO sparse array or a scalar")
            if not (isinstance(b, (coo_array, coo_matrix)) or np.isscalar(b)):
                raise TypeError("Input b must be a COO sparse array or a scalar")

            # Handle scalar multiplication
            if np.isscalar(a) or np.isscalar(b):
                return a * b

            # Handle inner product of vectors (1-D arrays)
            if a.ndim == 1 and b.ndim == 1:
                if a.shape[0] != b.shape[0]:
                    raise ValueError(f"shapes {a.shape} and {b.shape} are not aligned for inner product")
                return a @ b
            
            # Handle matrix multiplication (2-D arrays)
            if a.ndim == 2 and b.ndim == 2:
                if a.shape[1] != b.shape[0]:
                    raise ValueError(f"shapes {a.shape} and {b.shape} are not aligned for matrix multiplication")
                return a @ b
            
            return a._sparse_dot(b)

    
    def _sparse_dot(a, b):
        a_is_1d = False
        b_is_1d = False

        # reshape to 2-D if a or b is 1-D
        if a.ndim == 1:
            a = a.reshape((1, a.shape[0])) # prepend 1 to shape
            a_is_1d = True

        if b.ndim == 1:
            b = b.reshape((b.shape[0], 1)) # append 1 to shape
            b_is_1d = True

        if a.shape[-1] != b.shape[-2]:
                raise ValueError(f"shapes {a.shape} and {b.shape} are not aligned for n-D dot")
        
        a_2d, b_2d, og_shape_a, og_shape_b = _prepare_sparse_tensors_for_tensordot(a, b, axes_a=[a.ndim-1], axes_b=[b.ndim-2], tensordot=False)
        
        prod = (a_2d @ b_2d).tocoo() # routes via 2-D CSR

        # Combine the shapes of the non-reduced axes
        combined_shape = og_shape_a + og_shape_b

        # Unravel the 2D coordinates to get multi-dimensional coordinates
        unraveled_coords1 = np.unravel_index(np.array(prod.coords[0]), og_shape_a)
        unraveled_coords2 = np.unravel_index(np.array(prod.coords[1]), og_shape_b)

        nd_coords1 = np.array(unraveled_coords1)
        nd_coords2 = np.array(unraveled_coords2)

        prod_arr = coo_array((prod.data, np.concatenate((nd_coords1, nd_coords2))), combined_shape)
        
        # reshape back if a or b were originally 1-D
        if a_is_1d:
            prod_arr = prod_arr.reshape(combined_shape[1:])
        if b_is_1d:
            prod_arr = prod_arr.reshape(combined_shape[:-1])

        return prod_arr


    def tensordot(a, b, axes=2):
        # Check if axes is an integer
        if isinstance(axes, int):
            # Ensure the integer is valid
            if axes < 1 or axes > min(a.ndim, b.ndim):
                raise ValueError("axes integer is out of bounds for input arrays")
            
        # Check if axes is a list/tuple of length 2
        elif isinstance(axes, (tuple, list)):
            if len(axes) != 2:
                raise ValueError("axes must be a tuple/list of length 2")
            
            a_axes, b_axes = axes
            if len(a_axes) != len(b_axes):
                raise ValueError("axes lists/tuples must be of the same length")
            
            if any(ax >= a.ndim or ax < -a.ndim for ax in a_axes) or \
               any(ax >= b.ndim or ax < -b.ndim for ax in b_axes):
                raise ValueError("axes indices are out of bounds for input arrays")
            
            if any(a.shape[ax] != b.shape[bx] for ax, bx in zip(a_axes, b_axes)):
                raise ValueError("sizes of the corresponding axes must match")

        else:
            raise TypeError("axes must be an integer or a tuple/list of integers")
        
        # Determine the axes for contraction
        axes_a, axes_b = _determine_default_axes(len(a.shape), len(b.shape), axes)
        
        # Convert tuple to list if necessary
        if isinstance(axes_a, tuple):
            axes_a = list(axes_a)
        if isinstance(axes_b, tuple):
            axes_b = list(axes_b)

        # Adjust negative axes for a
        axes_a = [axis + a.ndim if axis < 0 else axis for axis in axes_a]
        # Adjust negative axes for b
        axes_b = [axis + b.ndim if axis < 0 else axis for axis in axes_b]
        
        if isdense(b):
            return a._dense_tensordot(b)
        else:
            return a._sparse_tensordot(b, axes_a, axes_b)


    def _sparse_tensordot(a, b, axes_a, axes_b):
        # Prepare the tensors for tensordot operation
        a_2d, b_2d, og_shape_a, og_shape_b = _prepare_sparse_tensors_for_tensordot(a, b, axes_a, axes_b, tensordot=True)

        # Perform matrix multiplication (routed via 2-D CSR)
        prod = (a_2d @ b_2d).tocoo()

        # Combine the shapes of the non-contracted axes
        combined_shape = og_shape_a + og_shape_b
        
        # Unravel the 2D coordinates to get multi-dimensional coordinates
        if og_shape_a:
            unraveled_coords1 = np.unravel_index(prod.row, og_shape_a)
            nd_coords1 = np.array(unraveled_coords1)

        if og_shape_b:
            unraveled_coords2 = np.unravel_index(prod.col, og_shape_b)
            nd_coords2 = np.array(unraveled_coords2)

        if og_shape_a and og_shape_b:
            coords = np.concatenate((nd_coords1, nd_coords2))
        elif og_shape_a:
            coords = nd_coords1
        elif og_shape_b:
            coords = nd_coords2
        else:
            coords = np.array([])
        
        if coords.shape == (0,): # if result is scalar
            return prod.data[0]
        
        # Construct the resulting COO array with combined coordinates and shape
        prod_arr = coo_array((prod.data, tuple(coords)), shape=combined_shape)
        
        return prod_arr


def _determine_default_axes(ndim_a, ndim_b, axes):
    """
    Determine the default axes for tensordot-like operation.

    Parameters:
    -----------
    ndim_a : int
        Number of dimensions of the first array.
    ndim_b : int
        Number of dimensions of the second array.
    axes : int
        Number of axes to match for the dot product.

    Returns:
    --------
    axes_a : list of int
        The axes of the first array to be reduced.
    axes_b : list of int
        The axes of the second array to be reduced.
    """
    if isinstance(axes, int):
        axes_a = list(range(ndim_a - axes, ndim_a))
        axes_b = list(range(axes))
    else:
        axes_a, axes_b = axes
    
    return axes_a, axes_b


def _ravel_non_reduced_axes(coords, shape, axes):

    ndim = len(shape)
    non_reduced_axes = [ax for ax in range(ndim) if ax not in axes]

    if not non_reduced_axes:
        return np.zeros((1, len(coords[0])), dtype=int)  # Return an array with one row
    
    # Extract the shape of the non-reduced axes
    non_reduced_shape = [shape[ax] for ax in non_reduced_axes]
    
    # Extract the coordinates of the non-reduced axes
    coords = np.array(coords)
    non_reduced_coords = coords[non_reduced_axes, :]
    
    # Ravel the coordinates into 1D
    raveled_coords = np.ravel_multi_index(non_reduced_coords, non_reduced_shape)
    
    return raveled_coords


def _prepare_sparse_tensors_for_tensordot(a, b, axes_a, axes_b, tensordot):
    ndim_a = len(a.shape)
    ndim_b = len(b.shape)
    
    # Ravel non-reduced axes coordinates
    a_raveled_coords = _ravel_non_reduced_axes(a.coords, a.shape, axes_a)
    b_raveled_coords = _ravel_non_reduced_axes(b.coords, b.shape, axes_b)

    # Get the shape of the non-reduced axes
    original_shape_a = tuple(a.shape[ax] for ax in range(ndim_a) if ax not in axes_a)
    original_shape_b = tuple(b.shape[ax] for ax in range(ndim_b) if ax not in axes_b)
    
# Create 2D coords arrays
    if original_shape_a:
        ravel_coords_shape_a = (math.prod(original_shape_a), math.prod([a.shape[ax] for ax in axes_a]))
    else:
        ravel_coords_shape_a = (1, math.prod([a.shape[ax] for ax in axes_a]))  # Single row for no shape case

    if original_shape_b:
        ravel_coords_shape_b = (math.prod([b.shape[ax] for ax in axes_b]), math.prod(original_shape_b))
    else:
        ravel_coords_shape_b = (math.prod([b.shape[ax] for ax in axes_b]), 1)  # Single column for no shape case
    
    if tensordot:
        a_2d_coords = np.vstack((a_raveled_coords, np.ravel_multi_index(np.array(a.coords)[axes_a, :], [a.shape[ax] for ax in axes_a])))
        b_2d_coords = np.vstack((np.ravel_multi_index(np.array(b.coords)[axes_b, :], tuple([b.shape[ax] for ax in axes_b])), b_raveled_coords))
    
    else: # if dot
        a_2d_coords = np.vstack((a_raveled_coords, a.coords[axes_a[0]]))
        b_2d_coords = np.vstack((b.coords[axes_b[0]], b_raveled_coords))

    return coo_array((a.data, a_2d_coords), ravel_coords_shape_a), coo_array((b.data, b_2d_coords),
                                                ravel_coords_shape_b), original_shape_a, original_shape_b


def _ravel_coords(coords, shape, order='C'):
    """Like np.ravel_multi_index, but avoids some overflow issues."""
    if len(coords) == 1:
        return coords[0]
    # Handle overflow as in https://github.com/scipy/scipy/pull/9132
    if len(coords) == 2:
        nrows, ncols = shape
        row, col = coords
        if order == 'C':
            maxval = (ncols * max(0, nrows - 1) + max(0, ncols - 1))
            idx_dtype = get_index_dtype(maxval=maxval)
            return np.multiply(ncols, row, dtype=idx_dtype) + col
        elif order == 'F':
            maxval = (nrows * max(0, ncols - 1) + max(0, nrows - 1))
            idx_dtype = get_index_dtype(maxval=maxval)
            return np.multiply(nrows, col, dtype=idx_dtype) + row
        else:
            raise ValueError("'order' must be 'C' or 'F'")
    return np.ravel_multi_index(coords, shape, order=order)


def isspmatrix_coo(x):
    """Is `x` of coo_matrix type?

    Parameters
    ----------
    x
        object to check for being a coo matrix

    Returns
    -------
    bool
        True if `x` is a coo matrix, False otherwise

    Examples
    --------
    >>> from scipy.sparse import coo_array, coo_matrix, csr_matrix, isspmatrix_coo
    >>> isspmatrix_coo(coo_matrix([[5]]))
    True
    >>> isspmatrix_coo(coo_array([[5]]))
    False
    >>> isspmatrix_coo(csr_matrix([[5]]))
    False
    """
    return isinstance(x, coo_matrix)


# This namespace class separates array from matrix with isinstance
class coo_array(_coo_base, sparray):
    """
    A sparse array in COOrdinate format.

    Also known as the 'ijv' or 'triplet' format.

    This can be instantiated in several ways:
        coo_array(D)
            where D is an ndarray

        coo_array(S)
            with another sparse array or matrix S (equivalent to S.tocoo())

        coo_array(shape, [dtype])
            to construct an empty sparse array with shape `shape`
            dtype is optional, defaulting to dtype='d'.

        coo_array((data, coords), [shape])
            to construct from existing data and index arrays:
                1. data[:]       the entries of the sparse array, in any order
                2. coords[i][:]  the axis-i coordinates of the data entries

            Where ``A[coords] = data``, and coords is a tuple of index arrays.
            When shape is not specified, it is inferred from the index arrays.

    Attributes
    ----------
    dtype : dtype
        Data type of the sparse array
    shape : tuple of integers
        Shape of the sparse array
    ndim : int
        Number of dimensions of the sparse array
    nnz
    size
    data
        COO format data array of the sparse array
    coords
        COO format tuple of index arrays
    has_canonical_format : bool
        Whether the matrix has sorted coordinates and no duplicates
    format
    T

    Notes
    -----

    Sparse arrays can be used in arithmetic operations: they support
    addition, subtraction, multiplication, division, and matrix power.

    Advantages of the COO format
        - facilitates fast conversion among sparse formats
        - permits duplicate entries (see example)
        - very fast conversion to and from CSR/CSC formats

    Disadvantages of the COO format
        - does not directly support:
            + arithmetic operations
            + slicing

    Intended Usage
        - COO is a fast format for constructing sparse arrays
        - Once a COO array has been constructed, convert to CSR or
          CSC format for fast arithmetic and matrix vector operations
        - By default when converting to CSR or CSC format, duplicate (i,j)
          entries will be summed together.  This facilitates efficient
          construction of finite element matrices and the like. (see example)

    Canonical format
        - Entries and coordinates sorted by row, then column.
        - There are no duplicate entries (i.e. duplicate (i,j) locations)
        - Data arrays MAY have explicit zeros.

    Examples
    --------

    >>> # Constructing an empty sparse array
    >>> import numpy as np
    >>> from scipy.sparse import coo_array
    >>> coo_array((3, 4), dtype=np.int8).toarray()
    array([[0, 0, 0, 0],
           [0, 0, 0, 0],
           [0, 0, 0, 0]], dtype=int8)

    >>> # Constructing a sparse array using ijv format
    >>> row  = np.array([0, 3, 1, 0])
    >>> col  = np.array([0, 3, 1, 2])
    >>> data = np.array([4, 5, 7, 9])
    >>> coo_array((data, (row, col)), shape=(4, 4)).toarray()
    array([[4, 0, 9, 0],
           [0, 7, 0, 0],
           [0, 0, 0, 0],
           [0, 0, 0, 5]])

    >>> # Constructing a sparse array with duplicate coordinates
    >>> row  = np.array([0, 0, 1, 3, 1, 0, 0])
    >>> col  = np.array([0, 2, 1, 3, 1, 0, 0])
    >>> data = np.array([1, 1, 1, 1, 1, 1, 1])
    >>> coo = coo_array((data, (row, col)), shape=(4, 4))
    >>> # Duplicate coordinates are maintained until implicitly or explicitly summed
    >>> np.max(coo.data)
    1
    >>> coo.toarray()
    array([[3, 0, 1, 0],
           [0, 2, 0, 0],
           [0, 0, 0, 0],
           [0, 0, 0, 1]])

    """


class coo_matrix(spmatrix, _coo_base):
    """
    A sparse matrix in COOrdinate format.

    Also known as the 'ijv' or 'triplet' format.

    This can be instantiated in several ways:
        coo_matrix(D)
            where D is a 2-D ndarray

        coo_matrix(S)
            with another sparse array or matrix S (equivalent to S.tocoo())

        coo_matrix((M, N), [dtype])
            to construct an empty matrix with shape (M, N)
            dtype is optional, defaulting to dtype='d'.

        coo_matrix((data, (i, j)), [shape=(M, N)])
            to construct from three arrays:
                1. data[:]   the entries of the matrix, in any order
                2. i[:]      the row indices of the matrix entries
                3. j[:]      the column indices of the matrix entries

            Where ``A[i[k], j[k]] = data[k]``.  When shape is not
            specified, it is inferred from the index arrays

    Attributes
    ----------
    dtype : dtype
        Data type of the matrix
    shape : 2-tuple
        Shape of the matrix
    ndim : int
        Number of dimensions (this is always 2)
    nnz
    size
    data
        COO format data array of the matrix
    row
        COO format row index array of the matrix
    col
        COO format column index array of the matrix
    has_canonical_format : bool
        Whether the matrix has sorted indices and no duplicates
    format
    T

    Notes
    -----

    Sparse matrices can be used in arithmetic operations: they support
    addition, subtraction, multiplication, division, and matrix power.

    Advantages of the COO format
        - facilitates fast conversion among sparse formats
        - permits duplicate entries (see example)
        - very fast conversion to and from CSR/CSC formats

    Disadvantages of the COO format
        - does not directly support:
            + arithmetic operations
            + slicing

    Intended Usage
        - COO is a fast format for constructing sparse matrices
        - Once a COO matrix has been constructed, convert to CSR or
          CSC format for fast arithmetic and matrix vector operations
        - By default when converting to CSR or CSC format, duplicate (i,j)
          entries will be summed together.  This facilitates efficient
          construction of finite element matrices and the like. (see example)

    Canonical format
        - Entries and coordinates sorted by row, then column.
        - There are no duplicate entries (i.e. duplicate (i,j) locations)
        - Data arrays MAY have explicit zeros.

    Examples
    --------

    >>> # Constructing an empty matrix
    >>> import numpy as np
    >>> from scipy.sparse import coo_matrix
    >>> coo_matrix((3, 4), dtype=np.int8).toarray()
    array([[0, 0, 0, 0],
           [0, 0, 0, 0],
           [0, 0, 0, 0]], dtype=int8)

    >>> # Constructing a matrix using ijv format
    >>> row  = np.array([0, 3, 1, 0])
    >>> col  = np.array([0, 3, 1, 2])
    >>> data = np.array([4, 5, 7, 9])
    >>> coo_matrix((data, (row, col)), shape=(4, 4)).toarray()
    array([[4, 0, 9, 0],
           [0, 7, 0, 0],
           [0, 0, 0, 0],
           [0, 0, 0, 5]])

    >>> # Constructing a matrix with duplicate coordinates
    >>> row  = np.array([0, 0, 1, 3, 1, 0, 0])
    >>> col  = np.array([0, 2, 1, 3, 1, 0, 0])
    >>> data = np.array([1, 1, 1, 1, 1, 1, 1])
    >>> coo = coo_matrix((data, (row, col)), shape=(4, 4))
    >>> # Duplicate coordinates are maintained until implicitly or explicitly summed
    >>> np.max(coo.data)
    1
    >>> coo.toarray()
    array([[3, 0, 1, 0],
           [0, 2, 0, 0],
           [0, 0, 0, 0],
           [0, 0, 0, 1]])

    """

    def __setstate__(self, state):
        if 'coords' not in state:
            # For retro-compatibility with the previous attributes
            # storing nnz coordinates for 2D COO matrix.
            state['coords'] = (state.pop('row'), state.pop('col'))
        self.__dict__.update(state)<|MERGE_RESOLUTION|>--- conflicted
+++ resolved
@@ -11,12 +11,8 @@
 
 from .._lib._util import copy_if_needed
 from ._matrix import spmatrix
-<<<<<<< HEAD
 from ._sparsetools import (coo_tocsr, coo_todense, coo_todense_nd,
-                           coo_matvec, coo_matvec_nd)
-=======
-from ._sparsetools import coo_tocsr, coo_todense, coo_matvec, coo_matmat_dense
->>>>>>> 2050d49e
+                           coo_matvec, coo_matvec_nd, coo_matmat_dense)
 from ._base import issparse, SparseEfficiencyWarning, _spbase, sparray
 from ._data import _data_matrix, _minmax_mixin
 from ._sputils import (upcast_char, to_native, isshape, getdtype,
