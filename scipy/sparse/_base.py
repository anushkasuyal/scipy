--- conflicted
+++ resolved
@@ -505,15 +505,6 @@
             return self.copy() if copy else self
         else:
             return self.tocsr()._broadcast_to(shape, copy)
-<<<<<<< HEAD
-
-    def _broadcast_to(self, shape, copy=False):
-        if self.shape == shape:
-            return self.copy() if copy else self
-        else:
-            return self.tocsr()._broadcast_to(shape, copy)
-=======
->>>>>>> ae04cb36
 
     def __eq__(self, other):
         return self.tocsr().__eq__(other)
