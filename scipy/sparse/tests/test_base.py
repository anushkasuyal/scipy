--- conflicted
+++ resolved
@@ -33,13 +33,9 @@
 
 import scipy.sparse as sparse
 from scipy.sparse import (csc_matrix, csr_matrix, dok_matrix,
-<<<<<<< HEAD
-        coo_matrix, lil_matrix, dia_matrix, bsr_matrix, csr_array, csc_array,
-=======
         coo_matrix, lil_matrix, dia_matrix, bsr_matrix,
         csc_array, csr_array, dok_array,
         coo_array, lil_array, dia_array, bsr_array,
->>>>>>> 8ca4ace9
         eye, issparse, SparseEfficiencyWarning, sparray)
 from scipy.sparse._base import _formats
 from scipy.sparse._sputils import (supported_dtypes, isscalarlike,
@@ -5510,7 +5506,6 @@
 
     @pytest.mark.parametrize('cls,method_name', cases_64bit("spmatrix"))
     def test_resiliency_all_64(self, cls, method_name):
-<<<<<<< HEAD
         self._check_resiliency(cls, method_name, fixed_dtype=np.int64)
 
     @pytest.mark.fail_slow(5)
@@ -5580,7 +5575,4 @@
             csc_container([[1, 2, 0], [3, 0, 1]])._broadcast_to(shape=(2, 1))
 
         with pytest.raises(ValueError, match="cannot be broadcast"):
-            csc_container([[0, 1, 2]])._broadcast_to(shape=(3, 2))
-=======
-        self._check_resiliency(cls, method_name, fixed_dtype=np.int64)
->>>>>>> 8ca4ace9
+            csc_container([[0, 1, 2]])._broadcast_to(shape=(3, 2))