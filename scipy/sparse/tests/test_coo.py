import numpy as np
from numpy.testing import assert_equal
import pytest
from scipy.linalg import block_diag
from scipy.sparse import coo_array, random_array
from .._coo import _block_diag, _extract_block_diag


def test_shape_constructor():
    empty1d = coo_array((3,))
    assert empty1d.shape == (3,)
    assert_equal(empty1d.toarray(), np.zeros((3,)))

    empty2d = coo_array((3, 2))
    assert empty2d.shape == (3, 2)
    assert_equal(empty2d.toarray(), np.zeros((3, 2)))

    emptynd = coo_array((2,3,4,6,7))
    assert emptynd.shape == (2,3,4,6,7)
    assert_equal(emptynd.toarray(), np.zeros((2,3,4,6,7)))


def test_dense_constructor():
    # 1d
    res1d = coo_array([1, 2, 3])
    assert res1d.shape == (3,)
    assert_equal(res1d.toarray(), np.array([1, 2, 3]))

    # 2d
    res2d = coo_array([[1, 2, 3], [4, 5, 6]])
    assert res2d.shape == (2, 3)
    assert_equal(res2d.toarray(), np.array([[1, 2, 3], [4, 5, 6]]))

    # 4d
    arr4d = np.array([[[[3, 7], [1, 0]], [[6, 5], [9, 2]]],
                      [[[4, 3], [2, 8]], [[7, 5], [1, 6]]],
                      [[[0, 9], [4, 3]], [[2, 1], [7, 8]]]])
    res4d = coo_array(arr4d)
    assert res4d.shape == (3, 2, 2, 2)
    assert_equal(res4d.toarray(), arr4d)

    # 9d
    np.random.seed(12)
    arr9d = np.random.randn(2,3,4,7,6,5,3,2,4)
    res9d = coo_array(arr9d)
    assert res9d.shape == (2,3,4,7,6,5,3,2,4)
    assert_equal(res9d.toarray(), arr9d)

    # storing nan as element of sparse array
    nan_3d = coo_array([[[1, np.nan]], [[3, 4]], [[5, 6]]])
    assert nan_3d.shape == (3, 1, 2)
    assert_equal(nan_3d.toarray(), np.array([[[1, np.nan]], [[3, 4]], [[5, 6]]]))


def test_dense_constructor_with_shape():
    res1d = coo_array([1, 2, 3], shape=(3,))
    assert res1d.shape == (3,)
    assert_equal(res1d.toarray(), np.array([1, 2, 3]))

    res2d = coo_array([[1, 2, 3], [4, 5, 6]], shape=(2, 3))
    assert res2d.shape == (2, 3)
    assert_equal(res2d.toarray(), np.array([[1, 2, 3], [4, 5, 6]]))

    res3d = coo_array([[[3]], [[4]]], shape=(2, 1, 1))
    assert res3d.shape == (2, 1, 1)
    assert_equal(res3d.toarray(), np.array([[[3]], [[4]]]))

    np.random.seed(12)
    arr7d = np.random.randn(2,4,1,6,5,3,2)
    res7d = coo_array((arr7d), shape=(2,4,1,6,5,3,2))
    assert res7d.shape == (2,4,1,6,5,3,2)
    assert_equal(res7d.toarray(), arr7d)


def test_dense_constructor_with_inconsistent_shape():
    with pytest.raises(ValueError, match='inconsistent shapes'):
        coo_array([1, 2, 3], shape=(4,))

    with pytest.raises(ValueError, match='inconsistent shapes'):
        coo_array([1, 2, 3], shape=(3, 1))

    with pytest.raises(ValueError, match='inconsistent shapes'):
        coo_array([[1, 2, 3]], shape=(3,))
    
    with pytest.raises(ValueError, match='inconsistent shapes'):
        coo_array([[[3]], [[4]]], shape=(1, 1, 1))

    with pytest.raises(ValueError,
                       match='axis 0 index 2 exceeds matrix dimension 2'):
        coo_array(([1], ([2],)), shape=(2,))

    with pytest.raises(ValueError,
                       match='axis 1 index 3 exceeds matrix dimension 3'):
        coo_array(([1,3], ([0, 1], [0, 3], [1, 1])), shape=(2, 3, 2))

    with pytest.raises(ValueError, match='negative axis 0 index: -1'):
        coo_array(([1], ([-1],)))

    with pytest.raises(ValueError, match='negative axis 2 index: -1'):
        coo_array(([1], ([0], [2], [-1])))


@pytest.mark.parametrize('shape', [(0,), (1,), (2,), (4,), (7,), (12,),
                                   (0,0), (2,0), (3,3), (4,7), (8,6),
                                   (0,0,0), (3,6,2), (3,9,4,5,2,1,6),
                                   (4,4,4,4,4), (5,10,3,13), (1,0,0,3),])
def test_sparse_constructor(shape):
    empty_arr = coo_array(shape)
    res = coo_array(empty_arr)
    assert res.shape == (shape)
    assert_equal(res.toarray(), np.zeros(shape))


@pytest.mark.parametrize('shape', [(0,), (1,), (2,), (4,), (7,), (12,),
                                   (0,0), (2,0), (3,3), (4,7), (8,6),
                                   (0,0,0), (3,6,2), (3,9,4,5,2,1,6),
                                   (4,4,4,4,4), (5,10,3,13), (1,0,0,3),])
def test_tuple_constructor(shape):
    np.random.seed(12)
    arr = np.random.randn(*shape)
    res = coo_array(arr)
    assert res.shape == shape
    assert_equal(res.toarray(), arr)


@pytest.mark.parametrize('shape', [(0,), (1,), (2,), (4,), (7,), (12,),
                                   (0,0), (2,0), (3,3), (4,7), (8,6),
                                   (0,0,0), (3,6,2), (3,9,4,5,2,1,6),
                                   (4,4,4,4,4), (5,10,3,13), (1,0,0,3),])
def test_tuple_constructor_with_shape(shape):
    np.random.seed(12)
    arr = np.random.randn(*shape)
    res = coo_array(arr, shape=shape)
    assert res.shape == shape
    assert_equal(res.toarray(), arr)
    

def test_tuple_constructor_for_dim_size_zero():
    # arrays with a dimension of size 0
    with pytest.raises(ValueError, match='exceeds matrix dimension'):
        coo_array(([9,8], ([1,2],[1,0])), shape=(4,0))

    emptyarr = coo_array(([], ([],[])), shape=(4,0))
    assert_equal(emptyarr.toarray(), np.empty((4,0)))


def test_non_subscriptability():
    coo_2d = coo_array((2, 2))

    with pytest.raises(TypeError,
                        match="'coo_array' object does not support item assignment"):
        coo_2d[0, 0] = 1

    with pytest.raises(TypeError,
                       match="'coo_array' object is not subscriptable"):
        coo_2d[0, :]


def test_reshape_1d():
    # reshaping 1d sparse arrays
    arr1d = coo_array([1, 0, 3])
    assert arr1d.shape == (3,)

    col_vec = arr1d.reshape((3, 1))
    assert col_vec.shape == (3, 1)
    assert_equal(col_vec.toarray(), np.array([[1], [0], [3]]))

    row_vec = arr1d.reshape((1, 3))
    assert row_vec.shape == (1, 3)
    assert_equal(row_vec.toarray(), np.array([[1, 0, 3]]))

    # attempting invalid reshape
    with pytest.raises(ValueError, match="cannot reshape array"):
        arr1d.reshape((3,3))
    
    # attempting reshape with a size 0 dimension
    with pytest.raises(ValueError, match="cannot reshape array"):
        arr1d.reshape((3,0))
    

def test_reshape_2d():
    # reshaping 2d sparse arrays
    arr2d = coo_array([[1, 2, 0], [0, 0, 3]])
    assert arr2d.shape == (2, 3)
    
    # 2d to 2d
    to2darr = arr2d.reshape((3,2))
    assert to2darr.shape == (3,2)
    assert_equal(to2darr.toarray(), np.array([[1, 2], [0, 0], [0, 3]]))
    
    # 2d to 1d
    to1darr = arr2d.reshape((6,))
    assert to1darr.shape == (6,)
    assert_equal(to1darr.toarray(), np.array([1, 2, 0, 0, 0, 3]))
    
    # 2d to 3d
    to3darr = arr2d.reshape((2, 3, 1))
    assert to3darr.shape == (2, 3, 1)
    assert_equal(to3darr.toarray(), np.array([[[1], [2], [0]], [[0], [0], [3]]]))

    # attempting invalid reshape
    with pytest.raises(ValueError, match="cannot reshape array"):
        arr2d.reshape((1,3))


@pytest.mark.parametrize(('shape', 'new_shape'), [((4,9,6,5), (3,6,15,4)),
                                                  ((4,9,6,5), (36,30)),
                                                  ((4,9,6,5), (1080,)),
                                                  ((4,9,6,5), (2,3,2,2,3,5,3)),])
def test_reshape_nd(shape, new_shape):
    # reshaping a 4d sparse array
    rng = np.random.default_rng(23409823)

    arr4d = random_array(shape, density=0.6, random_state=rng, dtype=int)
    assert arr4d.shape == shape
    den4d = arr4d.toarray()

    exp_arr = den4d.reshape(new_shape)
    res_arr = arr4d.reshape(new_shape)
    assert res_arr.shape == new_shape
    assert_equal(res_arr.toarray(), exp_arr)


def test_reshape_invalid():
    # attempting invalid reshape
    arr = coo_array([1,2,3,4,5])
    with pytest.raises(ValueError, match="cannot reshape array"):
        arr.reshape((3,2))


@pytest.mark.parametrize('shape', [(0,), (1,), (3,), (7,), (0,0), (5,12),
                                   (8,7,3), (7,9,3,2,4,5),])
def test_nnz(shape):
    rng = np.random.default_rng(23409823)

    arr = random_array(shape, density=0.6, random_state=rng, dtype=int)
    assert arr.shape == (shape)
    assert arr.nnz == np.count_nonzero(arr.toarray())


@pytest.mark.parametrize('shape', [(0,), (1,), (3,), (7,), (0,0), (5,12),
                                   (8,7,3), (7,9,3,2,4,5),])
def test_transpose(shape):
    rng = np.random.default_rng(23409823)

    arr = random_array(shape, density=0.6, random_state=rng, dtype=int)
    assert arr.shape == (shape)
    exp_arr = arr.toarray().T
    trans_arr = arr.transpose()
    assert trans_arr.shape == shape[::-1]
    assert_equal(exp_arr, trans_arr.toarray())


@pytest.mark.parametrize(('shape', 'axis_perm'), [((3,), (0,)), ((2,3), (0,1)),
                                                  ((2,4,3,6,5,3), (1,2,0,5,3,4)),])
def test_transpose_with_axis(shape, axis_perm):
    rng = np.random.default_rng(23409823)

    arr = random_array(shape, density=0.6, random_state=rng, dtype=int)
    trans_arr = arr.transpose(axes=axis_perm)
    assert_equal(trans_arr.toarray(), np.transpose(arr.toarray(), axes=axis_perm))


def test_transpose_with_inconsistent_axis():
    with pytest.raises(ValueError, match="axes don't match matrix dimensions"):
        coo_array([1, 0, 3]).transpose(axes=(0, 1))

    with pytest.raises(ValueError, match="repeated axis in transpose"):
        coo_array([[1, 2, 0], [0, 0, 3]]).transpose(axes=(1, 1))


def test_1d_row_and_col():
    res = coo_array([1, -2, -3])
    assert_equal(res.col, np.array([0, 1, 2]))
    assert_equal(res.row, np.zeros_like(res.col))
    assert res.row.dtype == res.col.dtype
    assert res.row.flags.writeable is False

    res.col = [1, 2, 3]
    assert len(res.coords) == 1
    assert_equal(res.col, np.array([1, 2, 3]))
    assert res.row.dtype == res.col.dtype

    with pytest.raises(ValueError, match="cannot set row attribute"):
        res.row = [1, 2, 3]


def test_1d_toformats():
    res = coo_array([1, -2, -3])
    for f in [res.tobsr, res.tocsc, res.todia, res.tolil]:
        with pytest.raises(ValueError, match='Cannot convert'):
            f()
    for f in [res.tocoo, res.tocsr, res.todok]:
        assert_equal(f().toarray(), res.toarray())


@pytest.mark.parametrize('arg', [1, 2, 4, 5, 8,])
def test_1d_resize(arg: int):
    den = np.array([1, -2, -3])
    res = coo_array(den)
    den.resize(arg, refcheck=False)
    res.resize(arg)
    assert res.shape == den.shape
    assert_equal(res.toarray(), den)


@pytest.mark.parametrize('arg', zip([1, 2, 3, 4], [1, 2, 3, 4]))
def test_1d_to_2d_resize(arg: tuple[int, int]):
    den = np.array([1, 0, 3])
    res = coo_array(den)

    den.resize(arg, refcheck=False)
    res.resize(arg)
    assert res.shape == den.shape
    assert_equal(res.toarray(), den)


@pytest.mark.parametrize('arg', [1, 4, 6, 8,])
def test_2d_to_1d_resize(arg: int):
    den = np.array([[1, 0, 3], [4, 0, 0]])
    res = coo_array(den)
    den.resize(arg, refcheck=False)
    res.resize(arg)
    assert res.shape == den.shape
    assert_equal(res.toarray(), den)


def test_sum_duplicates():
    # 1d case
    arr1d = coo_array(([2, 2, 2], ([1, 0, 1],)))
    assert arr1d.nnz == 3
    assert_equal(arr1d.toarray(), np.array([2, 4]))
    arr1d.sum_duplicates()
    assert arr1d.nnz == 2
    assert_equal(arr1d.toarray(), np.array([2, 4]))

    # 2d case
    arr2d = coo_array(([1, 2, 3, 4], ([0, 0, 1, 1], [1, 1, 0, 1])))
    assert arr2d.nnz == 4
    assert_equal(arr2d.toarray(), np.array([[0, 3], [3, 4]]))
    arr2d.sum_duplicates()
    assert arr2d.nnz == 3
    assert_equal(arr2d.toarray(), np.array([[0, 3], [3, 4]]))

    # 4d case
    arr4d = coo_array(([2, 3, 7], ([1, 0, 1], [0, 2, 0], [1, 2, 1], [1, 0, 1])))
    assert arr4d.nnz == 3
    expected = np.array(  # noqa: E501
        [[[[0, 0], [0, 0], [0, 0]], [[0, 0], [0, 0], [0, 0]], [[0, 0], [0, 0], [3, 0]]],
         [[[0, 0], [0, 9], [0, 0]], [[0, 0], [0, 0], [0, 0]], [[0, 0], [0, 0], [0, 0]]]]
    )
    assert_equal(arr4d.toarray(), expected)
    arr4d.sum_duplicates()
    assert arr4d.nnz == 2
    assert_equal(arr4d.toarray(), expected)
    
    # when there are no duplicates
    arr_nodups = coo_array(([1, 2, 3, 4], ([0, 0, 1, 1], [0, 1, 0, 1])))
    assert arr_nodups.nnz == 4
    arr_nodups.sum_duplicates()
    assert arr_nodups.nnz == 4


def test_eliminate_zeros_1d():
    arr1d = coo_array(([0, 0, 1], ([1, 0, 1],)))
    assert arr1d.nnz == 3
    assert arr1d.count_nonzero() == 1
    assert_equal(arr1d.toarray(), np.array([0, 1]))
    arr1d.eliminate_zeros()
    assert arr1d.nnz == 1
    assert arr1d.count_nonzero() == 1
    assert_equal(arr1d.toarray(), np.array([0, 1]))
    assert_equal(arr1d.col, np.array([1]))
    assert_equal(arr1d.row, np.array([0]))


<<<<<<< HEAD
def test_eliminate_zeros_2d():
    # for 2d sparse arrays
    arr2d_a = coo_array(([1, 0, 3], ([0, 1, 1], [0, 1, 2])))
    assert arr2d_a.nnz == 3
    assert arr2d_a.count_nonzero() == 2
    assert_equal(arr2d_a.toarray(), np.array([[1, 0, 0], [0, 0, 3]]))
    arr2d_a.eliminate_zeros()
    assert arr2d_a.nnz == 2
    assert arr2d_a.count_nonzero() == 2
    assert_equal(arr2d_a.toarray(), np.array([[1, 0, 0], [0, 0, 3]]))
    assert_equal(arr2d_a.col, np.array([0, 2]))
    assert_equal(arr2d_a.row, np.array([0, 1]))

    # for 2d sparse arrays (when the 0 data element is the only
    # element in the last row and last column)
    arr2d_b = coo_array(([1, 3, 0], ([0, 1, 1], [0, 1, 2])))
    assert arr2d_b.nnz == 3
    assert arr2d_b.count_nonzero() == 2
    assert_equal(arr2d_b.toarray(), np.array([[1, 0, 0], [0, 3, 0]]))
    arr2d_b.eliminate_zeros()
    assert arr2d_b.nnz == 2
    assert arr2d_b.count_nonzero() == 2
    assert_equal(arr2d_b.toarray(), np.array([[1, 0, 0], [0, 3, 0]]))
    assert_equal(arr2d_b.col, np.array([0, 1]))
    assert_equal(arr2d_b.row, np.array([0, 1]))


def test_eliminate_zeros_nd():
    # for 3d sparse arrays
    arr3d = coo_array(([1, 0, 0, 4], ([0, 1, 1, 2], [0, 1, 0, 1], [1, 1, 2, 0])))
    assert arr3d.nnz == 4
    assert arr3d.count_nonzero() == 2
    assert_equal(arr3d.toarray(), np.array([[[0, 1, 0], [0, 0, 0]], 
                                    [[0, 0, 0], [0, 0, 0]], [[0, 0, 0], [4, 0, 0]]]))
    arr3d.eliminate_zeros()
    assert arr3d.nnz == 2
    assert arr3d.count_nonzero() == 2
    assert_equal(arr3d.toarray(), np.array([[[0, 1, 0], [0, 0, 0]],
                                    [[0, 0, 0], [0, 0, 0]], [[0, 0, 0], [4, 0, 0]]]))

    # for a 5d sparse array when all elements of data array are 0
    coords = ([0, 1, 1, 2], [0, 1, 0, 1], [1, 1, 2, 0], [0, 0, 2, 3], [1, 0, 0, 2])
    arr5d = coo_array(([0, 0, 0, 0], coords))
    assert arr5d.nnz == 4
    assert arr5d.count_nonzero() == 0
    arr5d.eliminate_zeros()
    assert arr5d.nnz == 0
    assert arr5d.count_nonzero() == 0
    assert_equal(arr5d.col, np.array([]))
    assert_equal(arr5d.row, np.array([]))
    assert_equal(arr5d.coords, ([], [], [], [], []))


@pytest.mark.parametrize('shape', [(0,), (1,), (3,), (7,), (0,0), (5,12),
                                   (8,7,3), (7,9,3,2,4),])
def test_add_dense(shape):
    rng = np.random.default_rng(23409823)
    sp_x = random_array(shape, density=0.6, random_state=rng, dtype=int)
    sp_y = random_array(shape, density=0.6, random_state=rng, dtype=int)
    den_x, den_y = sp_x.toarray(), sp_y.toarray()
    exp = den_x + den_y
    res = sp_x + den_y
=======
def test_1d_add_dense():
    den_a = np.array([0, -2, -3, 0])
    den_b = np.array([0, 1, 2, 3])
    exp = den_a + den_b
    res = coo_array(den_a) + den_b
>>>>>>> 2b2d7db1
    assert type(res) is type(exp)
    assert_equal(res, exp)


@pytest.mark.parametrize('shape', [(0,), (1,), (3,), (7,), (0,0), (5,12),
                                   (8,7,3), (7,9,3,2,4),])
def test_add_sparse(shape):
    rng = np.random.default_rng(23409823)
    sp_x = random_array((shape), density=0.6, random_state=rng, dtype=int)
    sp_y = random_array((shape), density=0.6, random_state=rng, dtype=int)
    den_x, den_y = sp_x.toarray(), sp_y.toarray()
    
    dense_sum = den_x + den_y
    sparse_sum = sp_x + sp_y
    assert_equal(dense_sum, sparse_sum.toarray())


def test_add_sparse_with_inf():
    # addition of sparse arrays with an inf element
    den_a = np.array([[[0], [np.inf]], [[-3], [0]]])
    den_b = np.array([[[0], [1]], [[2], [3]]])
    dense_sum = den_a + den_b
    sparse_sum = coo_array(den_a) + coo_array(den_b)
    assert_equal(dense_sum, sparse_sum.toarray())


@pytest.mark.parametrize(('a_shape', 'b_shape'), [((7,), (12,)), ((6,4), (6,5)),
                                                  ((5,9,3,2), (9,5,2,3)),])
def test_add_sparse_with_inconsistent_shapes(a_shape, b_shape): 
    rng = np.random.default_rng(23409823)
    
    arr_a = random_array((a_shape), density=0.6, random_state=rng, dtype=int)
    arr_b = random_array((b_shape), density=0.6, random_state=rng, dtype=int)
    with pytest.raises(ValueError, match="inconsistent shapes"):
        arr_a + arr_b


@pytest.mark.parametrize('shape', [(0,), (1,), (3,), (7,), (0,0), (5,12),
                                   (8,7,3), (7,9,3,2,4),])
def test_sub_dense(shape):
    rng = np.random.default_rng(23409823)
    sp_x = random_array(shape, density=0.6, random_state=rng, dtype=int)
    sp_y = random_array(shape, density=0.6, random_state=rng, dtype=int)
    den_x, den_y = sp_x.toarray(), sp_y.toarray()
    exp = den_x - den_y
    res = sp_x - den_y
    assert type(res) is type(exp)
    assert_equal(res, exp)


@pytest.mark.parametrize('shape', [(0,), (1,), (3,), (7,), (0,0), (5,12),
                                   (8,7,3), (7,9,3,2,4),])
def test_sub_sparse(shape):
    rng = np.random.default_rng(23409823)

    sp_x = random_array(shape, density=0.6, random_state=rng, dtype=int)
    sp_y = random_array(shape, density=0.6, random_state=rng, dtype=int)
    den_x, den_y = sp_x.toarray(), sp_y.toarray()
    
    dense_sum = den_x - den_y
    sparse_sum = sp_x - sp_y
    assert_equal(dense_sum, sparse_sum.toarray())


def test_sub_sparse_with_nan():
    # subtraction of sparse arrays with a nan element
    den_a = np.array([[[0], [np.nan]], [[-3], [0]]])
    den_b = np.array([[[0], [1]], [[2], [3]]])
    dense_sum = den_a - den_b
    sparse_sum = coo_array(den_a) - coo_array(den_b)
    assert_equal(dense_sum, sparse_sum.toarray())


@pytest.mark.parametrize(('a_shape', 'b_shape'), [((7,), (12,)), ((6,4), (6,5)),
                                                  ((5,9,3,2), (9,5,2,3)),])
def test_sub_sparse_with_inconsistent_shapes(a_shape, b_shape): 
    rng = np.random.default_rng(23409823)
    
    arr_a = random_array((a_shape), density=0.6, random_state=rng, dtype=int)
    arr_b = random_array((b_shape), density=0.6, random_state=rng, dtype=int)
    with pytest.raises(ValueError, match="inconsistent shapes"):
        arr_a - arr_b


def test_1d_matmul_vector():
    den_a = np.array([0, -2, -3, 0])
    den_b = np.array([0, 1, 2, 3])
    exp = den_a @ den_b
    res = coo_array(den_a) @ den_b
    assert np.ndim(res) == 0
    assert_equal(res, exp)


def test_1d_matmul_multivector():
    den = np.array([0, -2, -3, 0])
    other = np.array([[0, 1, 2, 3], [3, 2, 1, 0]]).T
    exp = den @ other
    res = coo_array(den) @ other
    assert type(res) is type(exp)
<<<<<<< HEAD
    assert type(res) is type(exp)
=======
>>>>>>> 2b2d7db1
    assert_equal(res, exp)


def test_2d_matmul_multivector():
    # sparse-sparse matmul
    den = np.array([[0, 1, 2, 3], [3, 2, 1, 0]])
    arr2d = coo_array(den)
    exp = den @ den.T
    res = arr2d @ arr2d.T
    assert_equal(res.toarray(), exp)

    # sparse-dense matmul for self.ndim = 2
    den = np.array([[0, 4, 3, 0, 5], [1, 0, 7, 3, 4]])
    arr2d = coo_array(den)
    exp = den @ den.T
    res = arr2d @ den.T
    assert_equal(res, exp)

    # sparse-dense matmul for self.ndim = 1
    den_a = np.array([[0, 4, 3, 0, 5], [1, 0, 7, 3, 4]])
    den_b = np.array([0, 1, 6, 0, 4])
    arr1d = coo_array(den_b)
    exp = den_b @ den_a.T
    res = arr1d @ den_a.T
    assert_equal(res, exp)


mat_vec_shapes = [
    ((2, 3, 4, 5), (5,)), 
    ((0, 0), (0,)), 
    ((2, 3, 4, 7, 8), (8,)),
    ((4, 4, 2, 0), (0,)),
    ((6, 5, 3, 2, 4), (4, 1)), 
    ((2, 5), (5, 1)),
    ((3,), (3, 1)),
]
@pytest.mark.parametrize(('mat_shape', 'vec_shape'), mat_vec_shapes)
def test_nd_matmul_vector(mat_shape, vec_shape):
    rng = np.random.default_rng(23409823)

    sp_x = random_array(mat_shape, density=0.6, random_state=rng, dtype=int)
    sp_y = random_array(vec_shape, density=0.6, random_state=rng, dtype=int)
    den_x, den_y = sp_x.toarray(), sp_y.toarray()
    exp = den_x @ den_y
    res = sp_x @ den_y
    assert_equal(res,exp)


def test_1d_diagonal():
    den = np.array([0, -2, -3, 0])
    with pytest.raises(ValueError, match='diagonal requires two dimensions'):
        coo_array(den).diagonal()


dot_shapes = [
    ((3,3), (3,3)), ((4,6), (6,7)), ((1,4), (4,1)),# matrix multiplication 2-D
    ((3,2,4,7), (7,)), ((5,), (6,3,5,2)), # dot of n-D and 1-D arrays
    ((4,5,7,6), (3,2,6,4)), ((2,8,7), (4,5,7,7,2)), # dot of n-D and m-D arrays
]
@pytest.mark.parametrize(('a_shape', 'b_shape'), dot_shapes)
def test_dot_sparse_sparse(a_shape, b_shape): 
    rng = np.random.default_rng(23409823)
    
    arr_a = random_array(a_shape, density=0.6, random_state=rng, dtype=int)
    arr_b = random_array(b_shape, density=0.6, random_state=rng, dtype=int)

    exp = np.dot(arr_a.toarray(), arr_b.toarray())
    res = arr_a.dot(arr_b)
    assert_equal(res.toarray(), exp)


def test_dot_1d_1d(): # 1-D inner product
    a = coo_array([1,2,3])
    b = coo_array([4,5,6])
    res = a.dot(b)
    exp = np.dot(a.toarray(), b.toarray())
    assert_equal(res, exp)


def test_dot_sparse_scalar():    
    a = coo_array([[1, 2], [3, 4], [5, 6]])
    b = 3
    res = a.dot(b)
    exp = np.dot(a.toarray(), b)
    assert_equal(res.toarray(), exp)


def test_dot_with_inconsistent_shapes(): 
    arr_a = coo_array([[[1, 2]], [[3, 4]]])
    arr_b = coo_array([4, 5, 6])
    with pytest.raises(ValueError, match="not aligned for n-D dot"):
        arr_a.dot(arr_b)


tensordot_shapes_and_axes = [
    ((4,6), (6,7), ([1], [0])),
    ((3,2,4,7), (7,), ([3], [0])),
    ((5,), (6,3,5,2), ([0], [2])),
    ((4,5,7,6), (3,2,6,4), ([0, 3], [3, 2])),
    ((2,8,7), (4,5,7,8,2), ([0, 1, 2], [4, 3, 2])),
    ((4,5,3,2,6), (3,2,6,7,8), 3),
    ((4,5,7),(7,3,7), 1),
    ((2,3,4), (2,3,4), ([0, 1, 2], [0, 1, 2])),
]
@pytest.mark.parametrize(('a_shape', 'b_shape', 'axes'), tensordot_shapes_and_axes)
def test_tensordot(a_shape, b_shape, axes): 
    rng = np.random.default_rng(23409823)
    
    arr_a = random_array(a_shape, density=0.6, random_state=rng, dtype=int)
    arr_b = random_array(b_shape, density=0.6, random_state=rng, dtype=int)

    exp = np.tensordot(arr_a.toarray(), arr_b.toarray(), axes=axes)
    res = arr_a.tensordot(arr_b, axes=axes)
    if type(res) is coo_array:
        assert_equal(res.toarray(), exp)
    else:
        assert_equal(res, exp)
        

def test_tensordot_with_invalid_args(): 
    rng = np.random.default_rng(23409823)
    
    arr_a = random_array((3,4,5), density=0.6, random_state=rng, dtype=int)
    arr_b = random_array((3,4,6), density=0.6, random_state=rng, dtype=int)

    axes = ([2], [2]) # sizes of 2nd axes of both shapes do not match
    with pytest.raises(ValueError, match="sizes of the corresponding axes must match"):
        arr_a.tensordot(arr_b, axes=axes)

    arr_a = random_array((5,4,2,3,7), density=0.6, random_state=rng, dtype=int)
    arr_b = random_array((4,6,3,2), density=0.6, random_state=rng, dtype=int)

    axes = ([2,0,1], [1,3]) # lists have different lengths
    with pytest.raises(ValueError, match="axes lists/tuples must be of the same length"):
        arr_a.tensordot(arr_b, axes=axes)


@pytest.mark.parametrize(('shape'), [(4,5,6,7,8), (6,4),
                                     (5,9,3,2), (9,5,2,3,4),])
def test_block_diag(shape):
    rng = np.random.default_rng(23409823)
    sp_x = random_array(shape, density=0.6, random_state=rng, dtype=int)
    den_x = sp_x.toarray()

    # converting n-d numpy array to an array of slices of 2-D matrices,
    # to pass as argument into scipy.linalg.block_diag
    num_slices = int(np.prod(den_x.shape[:-2]))
    reshaped_array = den_x.reshape((num_slices,) + den_x.shape[-2:])
    matrices = [reshaped_array[i, :, :] for i in range(num_slices)]
    exp = block_diag(*matrices)

    res = _block_diag(sp_x)

    assert_equal(res.toarray(), exp)


@pytest.mark.parametrize(('shape'), [(4,5,6,7,8), (6,4),
                                     (5,9,3,2), (9,5,2,3,4),])
def test_extract_block_diag(shape):
    rng = np.random.default_rng(23409823)
    sp_x = random_array(shape, density=0.6, random_state=rng, dtype=int)
    den_x = sp_x.toarray()
    res = _extract_block_diag(_block_diag(sp_x), shape)

    assert_equal(res.toarray(), sp_x.toarray())


mat_mat_shapes = [
    ((2, 3, 4, 5), (2, 3, 5, 7)), 
    ((0, 0), (0,)), 
    ((4, 4, 2, 0), (0,)),
    ((7,8,3), (3,)),
    ((6, 5, 3, 2, 4), (4, 3)),
    ((1, 3, 2, 4), (6, 5, 1, 4, 3)),
    ((6, 1, 1, 2, 4), (1, 3, 4, 3)),
    ((2, 5), (5, 1))
]
@pytest.mark.parametrize(('mat_shape1', 'mat_shape2'), mat_mat_shapes)
def test_nd_matmul_sparse(mat_shape1, mat_shape2):
    rng = np.random.default_rng(23409823)

    sp_x = random_array(mat_shape1, density=0.6, random_state=rng, dtype=int)
    sp_y = random_array(mat_shape2, density=0.6, random_state=rng, dtype=int)
    den_x, den_y = sp_x.toarray(), sp_y.toarray()
    exp = den_x @ den_y
    res = sp_x @ sp_y
    assert_equal(res.toarray(), exp)


def test_nd_matmul_sparse_with_inconsistent_arrays():
    rng = np.random.default_rng(23409823)

    sp_x = random_array((4,5,7,6,3), density=0.6, random_state=rng, dtype=int)
    sp_y = random_array((1,5,3,2,5), density=0.6, random_state=rng, dtype=int)
    with pytest.raises(ValueError, match="matmul: dimension mismatch with signature"):
        sp_x @ sp_y
    
    sp_z = random_array((1,5,3,2), density=0.6, random_state=rng, dtype=int)
    with pytest.raises(ValueError, match="Batch dimensions are not broadcastable"):
        sp_x @ sp_z


mat_mat_shapes = [
    ((2, 3, 4, 5), (2, 3, 5, 7)), 
    ((0, 0), (0,)), 
    ((4, 4, 2, 0), (0,)),
    ((7,8,3), (3,)),
    ((6, 5, 3, 2, 4), (4, 3)),
    ((1, 3, 2, 4), (6, 5, 1, 4, 3)),
    ((6, 1, 1, 2, 4), (1, 3, 4, 3)),
    ((2, 5), (5, 1))
]
@pytest.mark.parametrize(('mat_shape1', 'mat_shape2'), mat_mat_shapes)
def test_nd_matmul_dense(mat_shape1, mat_shape2):
    rng = np.random.default_rng(23409823)

    sp_x = random_array(mat_shape1, density=0.6, random_state=rng, dtype=int)
    sp_y = random_array(mat_shape2, density=0.6, random_state=rng, dtype=int)
    den_x, den_y = sp_x.toarray(), sp_y.toarray()
    exp = den_x @ den_y
    res = sp_x @ den_y
    assert_equal(res, exp)


dot_shapes = [
    ((4,), (4,)), ((16,), (16,)), # 1d-1d dot
    ((3,3), (3,3)), ((4,6), (6,7)), ((1,4), (4,1)), # matrix multiplication 2-D
    ((3,2,4,7), (7,)), ((5,), (6,3,5,2)), # dot of n-D and 1-D arrays
    ((4,6), (3,2,6,4)), ((2,8,7), (4,5,7,7,2)), # dot of n-D and m-D arrays
]
@pytest.mark.parametrize(('a_shape', 'b_shape'), dot_shapes)
def test_dot_sparse_dense(a_shape, b_shape): 
    rng = np.random.default_rng(23409823)
    
    arr_a = random_array(a_shape, density=0.6, random_state=rng, dtype=int)
    arr_b = random_array(b_shape, density=0.6, random_state=rng, dtype=int)

    exp = np.dot(arr_a.toarray(), arr_b.toarray())
    res = arr_a.dot(arr_b.toarray())
    assert_equal(res, exp)


tensordot_shapes_and_axes = [
    ((4,6), (6,7), ([1], [0])),
    ((3,2,4,7), (7,), ([3], [0])),
    ((5,), (6,3,5,2), ([0], [2])),
    ((4,5,7,6), (3,2,6,4), ([0, 3], [3, 2])),
    ((2,8,7), (4,5,7,8,2), ([0, 1, 2], [4, 3, 2])),
    ((4,5,3,2,6), (3,2,6,7,8), 3),
    ((4,5,7),(7,3,7), 1),
    ((2,3,4), (2,3,4), ([0, 1, 2], [0, 1, 2])),
]
@pytest.mark.parametrize(('a_shape', 'b_shape', 'axes'), tensordot_shapes_and_axes)
def test_tensordot_sparse_dense(a_shape, b_shape, axes): 
    rng = np.random.default_rng(23409823)
    
    arr_a = random_array(a_shape, density=0.6, random_state=rng, dtype=int)
    arr_b = random_array(b_shape, density=0.6, random_state=rng, dtype=int)

    exp = np.tensordot(arr_a.toarray(), arr_b.toarray(), axes=axes)
    res = arr_a.tensordot(arr_b.toarray(), axes=axes)
    assert_equal(res, exp)


@pytest.mark.parametrize(('actual_shape', 'broadcast_shape'),
                         [((1,3,5,4), (2,3,5,4)), ((2,1,5,4), (6,2,3,5,4)),
                          ((1,1,7,8,9), (4,5,6,7,8,9)), ((1,3), (4,5,3)),
                          ((7,8,1), (7,8,5)), ((3,1), (3,4)), ((1,), (5,)),
                          ((1,1,1), (4,5,6)), ((1,3,1,5,4), (8,2,3,9,5,4)),])
def test_broadcast_to(actual_shape, broadcast_shape):
    rng = np.random.default_rng(23409823)
    
    arr = random_array(actual_shape, density=0.6, random_state=rng, dtype=int)
    res = arr.broadcast_to(broadcast_shape)
    print(res.shape)
    exp = np.broadcast_to(arr.toarray(), broadcast_shape)
    print(exp.shape)
    assert_equal(res.toarray(), exp)<|MERGE_RESOLUTION|>--- conflicted
+++ resolved
@@ -374,7 +374,6 @@
     assert_equal(arr1d.row, np.array([0]))
 
 
-<<<<<<< HEAD
 def test_eliminate_zeros_2d():
     # for 2d sparse arrays
     arr2d_a = coo_array(([1, 0, 3], ([0, 1, 1], [0, 1, 2])))
@@ -437,13 +436,6 @@
     den_x, den_y = sp_x.toarray(), sp_y.toarray()
     exp = den_x + den_y
     res = sp_x + den_y
-=======
-def test_1d_add_dense():
-    den_a = np.array([0, -2, -3, 0])
-    den_b = np.array([0, 1, 2, 3])
-    exp = den_a + den_b
-    res = coo_array(den_a) + den_b
->>>>>>> 2b2d7db1
     assert type(res) is type(exp)
     assert_equal(res, exp)
 
@@ -543,10 +535,6 @@
     exp = den @ other
     res = coo_array(den) @ other
     assert type(res) is type(exp)
-<<<<<<< HEAD
-    assert type(res) is type(exp)
-=======
->>>>>>> 2b2d7db1
     assert_equal(res, exp)
 
 
