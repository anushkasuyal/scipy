--- conflicted
+++ resolved
@@ -709,19 +709,55 @@
   return NULL;
 }
 
-
-
-
-
-
-
-<<<<<<< HEAD
-=======
+static struct PyMethodDef minpack_module_methods[] = {
+{"_hybrd", minpack_hybrd, METH_VARARGS, doc_hybrd},
+{"_hybrj", minpack_hybrj, METH_VARARGS, doc_hybrj},
+{"_lmdif", minpack_lmdif, METH_VARARGS, doc_lmdif},
+{"_lmder", minpack_lmder, METH_VARARGS, doc_lmder},
+{"_chkder", minpack_chkder, METH_VARARGS, doc_chkder},
+{NULL,		NULL, 0, NULL}
+};
+
+static struct PyModuleDef moduledef = {
+    PyModuleDef_HEAD_INIT,
+    "_minpack",
+    NULL,
+    -1,
+    minpack_module_methods,
+    NULL,
+    NULL,
+    NULL,
+    NULL
+};
+
+PyMODINIT_FUNC
+PyInit__minpack(void)
+{
+    PyObject *module, *mdict;
+
+    import_array();
+
+    module = PyModule_Create(&moduledef);
+    if (module == NULL) {
+        return NULL;
+    }
+
+    mdict = PyModule_GetDict(module);
+    if (mdict == NULL) {
+        return NULL;
+    }
+    minpack_error = PyErr_NewException ("_minpack.error", NULL, NULL);
+    if (minpack_error == NULL) {
+        return NULL;
+    }
+    if (PyDict_SetItemString(mdict, "error", minpack_error)) {
+        return NULL;
+    }
+
 #if Py_GIL_DISABLED
     PyUnstable_Module_SetGIL(module, Py_MOD_GIL_NOT_USED);
 #endif
 
     return module;
 }
->>>>>>> 91ad8138
-
+
