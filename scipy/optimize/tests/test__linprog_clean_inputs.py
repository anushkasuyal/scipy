"""
Unit test for Linear Programming via Simplex Algorithm.
"""
import numpy as np
from numpy.testing import assert_, assert_allclose, assert_equal
from pytest import raises as assert_raises
from scipy.optimize._linprog_util import _clean_inputs, _LPProblem
from copy import deepcopy
from datetime import date


def test_aliasing():
    """
    Test for ensuring that no objects referred to by `lp` attributes,
    `c`, `A_ub`, `b_ub`, `A_eq`, `b_eq`, `bounds`, have been modified
    by `_clean_inputs` as a side effect.
    """
    lp = _LPProblem(
        c=1,
        A_ub=[[1]],
        b_ub=[1],
        A_eq=[[1]],
        b_eq=[1],
        bounds=(-np.inf, np.inf)
    )
    lp_copy = deepcopy(lp)

    _clean_inputs(lp)

    assert_(lp.c == lp_copy.c, "c modified by _clean_inputs")
    assert_(lp.A_ub == lp_copy.A_ub, "A_ub modified by _clean_inputs")
    assert_(lp.b_ub == lp_copy.b_ub, "b_ub modified by _clean_inputs")
    assert_(lp.A_eq == lp_copy.A_eq, "A_eq modified by _clean_inputs")
    assert_(lp.b_eq == lp_copy.b_eq, "b_eq modified by _clean_inputs")
    assert_(lp.bounds == lp_copy.bounds, "bounds modified by _clean_inputs")


def test_aliasing2():
    """
    Similar purpose as `test_aliasing` above.
    """
    lp = _LPProblem(
        c=np.array([1, 1]),
        A_ub=np.array([[1, 1], [2, 2]]),
        b_ub=np.array([[1], [1]]),
        A_eq=np.array([[1, 1]]),
        b_eq=np.array([1]),
        bounds=[(-np.inf, np.inf), (None, 1)]
    )
    lp_copy = deepcopy(lp)

    _clean_inputs(lp)

    assert_allclose(lp.c, lp_copy.c, err_msg="c modified by _clean_inputs")
    assert_allclose(lp.A_ub, lp_copy.A_ub, err_msg="A_ub modified by _clean_inputs")
    assert_allclose(lp.b_ub, lp_copy.b_ub, err_msg="b_ub modified by _clean_inputs")
    assert_allclose(lp.A_eq, lp_copy.A_eq, err_msg="A_eq modified by _clean_inputs")
    assert_allclose(lp.b_eq, lp_copy.b_eq, err_msg="b_eq modified by _clean_inputs")
    assert_(lp.bounds == lp_copy.bounds, "bounds modified by _clean_inputs")


def test_missing_inputs():
    c = [1, 2]
    A_ub = np.array([[1, 1], [2, 2]])
    b_ub = np.array([1, 1])
    A_eq = np.array([[1, 1], [2, 2]])
    b_eq = np.array([1, 1])

    assert_raises(TypeError, _clean_inputs)
    assert_raises(TypeError, _clean_inputs, _LPProblem(c=None))
    assert_raises(ValueError, _clean_inputs, _LPProblem(c=c, A_ub=A_ub))
    assert_raises(ValueError, _clean_inputs, _LPProblem(c=c, A_ub=A_ub, b_ub=None))
    assert_raises(ValueError, _clean_inputs, _LPProblem(c=c, b_ub=b_ub))
    assert_raises(ValueError, _clean_inputs, _LPProblem(c=c, A_ub=None, b_ub=b_ub))
    assert_raises(ValueError, _clean_inputs, _LPProblem(c=c, A_eq=A_eq))
    assert_raises(ValueError, _clean_inputs, _LPProblem(c=c, A_eq=A_eq, b_eq=None))
    assert_raises(ValueError, _clean_inputs, _LPProblem(c=c, b_eq=b_eq))
    assert_raises(ValueError, _clean_inputs, _LPProblem(c=c, A_eq=None, b_eq=b_eq))


def test_too_many_dimensions():
    cb = [1, 2, 3, 4]
    A = np.random.rand(4, 4)
    bad2D = [[1, 2], [3, 4]]
    bad3D = np.random.rand(4, 4, 4)
    assert_raises(ValueError, _clean_inputs, _LPProblem(c=bad2D, A_ub=A, b_ub=cb))
    assert_raises(ValueError, _clean_inputs, _LPProblem(c=cb, A_ub=bad3D, b_ub=cb))
    assert_raises(ValueError, _clean_inputs, _LPProblem(c=cb, A_ub=A, b_ub=bad2D))
    assert_raises(ValueError, _clean_inputs, _LPProblem(c=cb, A_eq=bad3D, b_eq=cb))
    assert_raises(ValueError, _clean_inputs, _LPProblem(c=cb, A_eq=A, b_eq=bad2D))


def test_too_few_dimensions():
    bad = np.random.rand(4, 4).ravel()
    cb = np.random.rand(4)
    assert_raises(ValueError, _clean_inputs, _LPProblem(c=cb, A_ub=bad, b_ub=cb))
    assert_raises(ValueError, _clean_inputs, _LPProblem(c=cb, A_eq=bad, b_eq=cb))


def test_inconsistent_dimensions():
    m = 2
    n = 4
    c = [1, 2, 3, 4]

    Agood = np.random.rand(m, n)
    Abad = np.random.rand(m, n + 1)
    bgood = np.random.rand(m)
    bbad = np.random.rand(m + 1)
    boundsbad = [(0, 1)] * (n + 1)
    assert_raises(ValueError, _clean_inputs, _LPProblem(c=c, A_ub=Abad, b_ub=bgood))
    assert_raises(ValueError, _clean_inputs, _LPProblem(c=c, A_ub=Agood, b_ub=bbad))
    assert_raises(ValueError, _clean_inputs, _LPProblem(c=c, A_eq=Abad, b_eq=bgood))
    assert_raises(ValueError, _clean_inputs, _LPProblem(c=c, A_eq=Agood, b_eq=bbad))
    assert_raises(ValueError, _clean_inputs, _LPProblem(c=c, bounds=boundsbad))
    assert_raises(ValueError, _clean_inputs, _LPProblem(c=c, bounds=[[1, 2], [2, 3], [3, 4], [4, 5, 6]]))


def test_type_errors():
    lp = _LPProblem(
        c=[1, 2],
        A_ub=np.array([[1, 1], [2, 2]]),
        b_ub=np.array([1, 1]),
        A_eq=np.array([[1, 1], [2, 2]]),
        b_eq=np.array([1, 1]),
        bounds=[(0, 1)]
    )
    bad = "hello"

    assert_raises(TypeError, _clean_inputs, lp._replace(c=bad))
    assert_raises(TypeError, _clean_inputs, lp._replace(A_ub=bad))
    assert_raises(TypeError, _clean_inputs, lp._replace(b_ub=bad))
    assert_raises(TypeError, _clean_inputs, lp._replace(A_eq=bad))
    assert_raises(TypeError, _clean_inputs, lp._replace(b_eq=bad))

    assert_raises(ValueError, _clean_inputs, lp._replace(bounds=bad))
    assert_raises(ValueError, _clean_inputs, lp._replace(bounds="hi"))
    assert_raises(ValueError, _clean_inputs, lp._replace(bounds=["hi"]))
    assert_raises(ValueError, _clean_inputs, lp._replace(bounds=[("hi")]))
    assert_raises(ValueError, _clean_inputs, lp._replace(bounds=[(1, "")]))
    assert_raises(ValueError, _clean_inputs, lp._replace(bounds=[(1, 2), (1, "")]))
    assert_raises(TypeError, _clean_inputs, lp._replace(bounds=[(1, date(2020, 2, 29))]))
    assert_raises(ValueError, _clean_inputs, lp._replace(bounds=[[[1, 2]]]))


def test_non_finite_errors():
    lp = _LPProblem(
        c=[1, 2],
        A_ub=np.array([[1, 1], [2, 2]]),
        b_ub=np.array([1, 1]),
        A_eq=np.array([[1, 1], [2, 2]]),
        b_eq=np.array([1, 1]),
        bounds=[(0, 1)]
    )
    assert_raises(ValueError, _clean_inputs, lp._replace(c=[0, None]))
    assert_raises(ValueError, _clean_inputs, lp._replace(c=[np.inf, 0]))
    assert_raises(ValueError, _clean_inputs, lp._replace(c=[0, -np.inf]))
    assert_raises(ValueError, _clean_inputs, lp._replace(c=[np.nan, 0]))

    assert_raises(ValueError, _clean_inputs, lp._replace(A_ub=[[1, 2], [None, 1]]))
    assert_raises(ValueError, _clean_inputs, lp._replace(b_ub=[np.inf, 1]))
    assert_raises(ValueError, _clean_inputs, lp._replace(A_eq=[[1, 2], [1, -np.inf]]))
    assert_raises(ValueError, _clean_inputs, lp._replace(b_eq=[1, np.nan]))


def test__clean_inputs1():
    lp = _LPProblem(
        c=[1, 2],
        A_ub=[[1, 1], [2, 2]],
        b_ub=[1, 1],
        A_eq=[[1, 1], [2, 2]],
        b_eq=[1, 1],
        bounds=None
    )

    lp_cleaned = _clean_inputs(lp)

    assert_allclose(lp_cleaned.c, np.array(lp.c))
    assert_allclose(lp_cleaned.A_ub, np.array(lp.A_ub))
    assert_allclose(lp_cleaned.b_ub, np.array(lp.b_ub))
    assert_allclose(lp_cleaned.A_eq, np.array(lp.A_eq))
    assert_allclose(lp_cleaned.b_eq, np.array(lp.b_eq))
<<<<<<< HEAD
    assert_(np.all(lp_cleaned.bounds == [(0, np.inf)] * 2), "")
=======
    assert_equal(lp_cleaned.bounds, [(0, np.inf)] * 2)
>>>>>>> 13cf23a0

    assert_(lp_cleaned.c.shape == (2,), "")
    assert_(lp_cleaned.A_ub.shape == (2, 2), "")
    assert_(lp_cleaned.b_ub.shape == (2,), "")
    assert_(lp_cleaned.A_eq.shape == (2, 2), "")
    assert_(lp_cleaned.b_eq.shape == (2,), "")


def test__clean_inputs2():
    lp = _LPProblem(
        c=1,
        A_ub=[[1]],
        b_ub=1,
        A_eq=[[1]],
        b_eq=1,
        bounds=(0, 1)
    )

    lp_cleaned = _clean_inputs(lp)

    assert_allclose(lp_cleaned.c, np.array(lp.c))
    assert_allclose(lp_cleaned.A_ub, np.array(lp.A_ub))
    assert_allclose(lp_cleaned.b_ub, np.array(lp.b_ub))
    assert_allclose(lp_cleaned.A_eq, np.array(lp.A_eq))
    assert_allclose(lp_cleaned.b_eq, np.array(lp.b_eq))
<<<<<<< HEAD
    assert_(np.all(lp_cleaned.bounds == [(0, 1)]), "")
=======
    assert_equal(lp_cleaned.bounds, [(0, 1)])
>>>>>>> 13cf23a0

    assert_(lp_cleaned.c.shape == (1,), "")
    assert_(lp_cleaned.A_ub.shape == (1, 1), "")
    assert_(lp_cleaned.b_ub.shape == (1,), "")
    assert_(lp_cleaned.A_eq.shape == (1, 1), "")
    assert_(lp_cleaned.b_eq.shape == (1,), "")


def test__clean_inputs3():
    lp = _LPProblem(
        c=[[1, 2]],
        A_ub=np.random.rand(2, 2),
        b_ub=[[1], [2]],
        A_eq=np.random.rand(2, 2),
        b_eq=[[1], [2]],
        bounds=[(0, 1)]
    )

    lp_cleaned = _clean_inputs(lp)

    assert_allclose(lp_cleaned.c, np.array([1, 2]))
    assert_allclose(lp_cleaned.b_ub, np.array([1, 2]))
    assert_allclose(lp_cleaned.b_eq, np.array([1, 2]))
<<<<<<< HEAD
    assert_(np.all(lp_cleaned.bounds == [(0, 1)] * 2), "")
=======
    assert_equal(lp_cleaned.bounds, [(0, 1)] * 2)
>>>>>>> 13cf23a0

    assert_(lp_cleaned.c.shape == (2,), "")
    assert_(lp_cleaned.b_ub.shape == (2,), "")
    assert_(lp_cleaned.b_eq.shape == (2,), "")


def test_bad_bounds():
    lp = _LPProblem(c=[1, 2])

    assert_raises(ValueError, _clean_inputs, lp._replace(bounds=(1, 2, 2)))
    assert_raises(ValueError, _clean_inputs, lp._replace(bounds=[(1, 2, 2)]))
    assert_raises(ValueError, _clean_inputs, lp._replace(bounds=[(1, 2), (1, 2, 2)]))
    assert_raises(ValueError, _clean_inputs, lp._replace(bounds=[(1, 2), (1, 2), (1, 2)]))

    lp = _LPProblem(c=[1, 2, 3, 4])

    assert_raises(ValueError, _clean_inputs, lp._replace(bounds=[(1, 2, 3, 4), (1, 2, 3, 4)]))


def test_good_bounds():
    lp = _LPProblem(c=[1, 2])

    lp_cleaned = _clean_inputs(lp)  # lp.bounds is None by default
<<<<<<< HEAD
    assert_(np.all(lp_cleaned.bounds == [(0, np.inf)] * 2), "")

    lp_cleaned = _clean_inputs(lp._replace(bounds=[]))
    assert_(np.all(lp_cleaned.bounds == [(0, np.inf)] * 2), "")

    lp_cleaned = _clean_inputs(lp._replace(bounds=[[]]))
    assert_(np.all(lp_cleaned.bounds == [(0, np.inf)] * 2), "")

    lp_cleaned = _clean_inputs(lp._replace(bounds=(1, 2)))
    assert_(np.all(lp_cleaned.bounds == [(1, 2)] * 2), "")

    lp_cleaned = _clean_inputs(lp._replace(bounds=[(1, 2)]))
    assert_(np.all(lp_cleaned.bounds == [(1, 2)] * 2), "")

    lp_cleaned = _clean_inputs(lp._replace(bounds=[(1, None)]))
    assert_(np.all(lp_cleaned.bounds == [(1, np.inf)] * 2), "")

    lp_cleaned = _clean_inputs(lp._replace(bounds=[(None, 1)]))
    assert_(np.all(lp_cleaned.bounds == [(-np.inf, 1)] * 2), "")

    lp_cleaned = _clean_inputs(lp._replace(bounds=[(None, None), (-np.inf, None)]))
    assert_(np.all(lp_cleaned.bounds == [(-np.inf, np.inf)] * 2), "")
=======
    assert_equal(lp_cleaned.bounds, [(0, np.inf)] * 2)

    lp_cleaned = _clean_inputs(lp._replace(bounds=[]))
    assert_equal(lp_cleaned.bounds, [(0, np.inf)] * 2)

    lp_cleaned = _clean_inputs(lp._replace(bounds=[[]]))
    assert_equal(lp_cleaned.bounds, [(0, np.inf)] * 2)

    lp_cleaned = _clean_inputs(lp._replace(bounds=(1, 2)))
    assert_equal(lp_cleaned.bounds, [(1, 2)] * 2)

    lp_cleaned = _clean_inputs(lp._replace(bounds=[(1, 2)]))
    assert_equal(lp_cleaned.bounds, [(1, 2)] * 2)

    lp_cleaned = _clean_inputs(lp._replace(bounds=[(1, None)]))
    assert_equal(lp_cleaned.bounds, [(1, np.inf)] * 2)

    lp_cleaned = _clean_inputs(lp._replace(bounds=[(None, 1)]))
    assert_equal(lp_cleaned.bounds, [(-np.inf, 1)] * 2)

    lp_cleaned = _clean_inputs(lp._replace(bounds=[(None, None), (-np.inf, None)]))
    assert_equal(lp_cleaned.bounds, [(-np.inf, np.inf)] * 2)
>>>>>>> 13cf23a0

    lp = _LPProblem(c=[1, 2, 3, 4])

    lp_cleaned = _clean_inputs(lp)  # lp.bounds is None by default
<<<<<<< HEAD
    assert_(np.all(lp_cleaned.bounds == [(0, np.inf)] * 4), "")

    lp_cleaned = _clean_inputs(lp._replace(bounds=(1, 2)))
    assert_(np.all(lp_cleaned.bounds == [(1, 2)] * 4), "")

    lp_cleaned = _clean_inputs(lp._replace(bounds=[(1, 2)]))
    assert_(np.all(lp_cleaned.bounds == [(1, 2)] * 4), "")

    lp_cleaned = _clean_inputs(lp._replace(bounds=[(1, None)]))
    assert_(np.all(lp_cleaned.bounds == [(1, np.inf)] * 4), "")

    lp_cleaned = _clean_inputs(lp._replace(bounds=[(None, 1)]))
    assert_(np.all(lp_cleaned.bounds == [(-np.inf, 1)] * 4), "")

    lp_cleaned = _clean_inputs(lp._replace(bounds=[(None, None), (-np.inf, None), (None, np.inf), (-np.inf, np.inf)]))
    assert_(np.all(lp_cleaned.bounds == [(-np.inf, np.inf)] * 4), "")
=======
    assert_equal(lp_cleaned.bounds, [(0, np.inf)] * 4)

    lp_cleaned = _clean_inputs(lp._replace(bounds=(1, 2)))
    assert_equal(lp_cleaned.bounds, [(1, 2)] * 4)

    lp_cleaned = _clean_inputs(lp._replace(bounds=[(1, 2)]))
    assert_equal(lp_cleaned.bounds, [(1, 2)] * 4)

    lp_cleaned = _clean_inputs(lp._replace(bounds=[(1, None)]))
    assert_equal(lp_cleaned.bounds, [(1, np.inf)] * 4)

    lp_cleaned = _clean_inputs(lp._replace(bounds=[(None, 1)]))
    assert_equal(lp_cleaned.bounds, [(-np.inf, 1)] * 4)

    lp_cleaned = _clean_inputs(lp._replace(bounds=[(None, None), (-np.inf, None), (None, np.inf), (-np.inf, np.inf)]))
    assert_equal(lp_cleaned.bounds, [(-np.inf, np.inf)] * 4)
>>>>>>> 13cf23a0
<|MERGE_RESOLUTION|>--- conflicted
+++ resolved
@@ -179,11 +179,7 @@
     assert_allclose(lp_cleaned.b_ub, np.array(lp.b_ub))
     assert_allclose(lp_cleaned.A_eq, np.array(lp.A_eq))
     assert_allclose(lp_cleaned.b_eq, np.array(lp.b_eq))
-<<<<<<< HEAD
-    assert_(np.all(lp_cleaned.bounds == [(0, np.inf)] * 2), "")
-=======
-    assert_equal(lp_cleaned.bounds, [(0, np.inf)] * 2)
->>>>>>> 13cf23a0
+    assert_equal(lp_cleaned.bounds, [(0, np.inf)] * 2)
 
     assert_(lp_cleaned.c.shape == (2,), "")
     assert_(lp_cleaned.A_ub.shape == (2, 2), "")
@@ -209,11 +205,7 @@
     assert_allclose(lp_cleaned.b_ub, np.array(lp.b_ub))
     assert_allclose(lp_cleaned.A_eq, np.array(lp.A_eq))
     assert_allclose(lp_cleaned.b_eq, np.array(lp.b_eq))
-<<<<<<< HEAD
-    assert_(np.all(lp_cleaned.bounds == [(0, 1)]), "")
-=======
     assert_equal(lp_cleaned.bounds, [(0, 1)])
->>>>>>> 13cf23a0
 
     assert_(lp_cleaned.c.shape == (1,), "")
     assert_(lp_cleaned.A_ub.shape == (1, 1), "")
@@ -237,11 +229,7 @@
     assert_allclose(lp_cleaned.c, np.array([1, 2]))
     assert_allclose(lp_cleaned.b_ub, np.array([1, 2]))
     assert_allclose(lp_cleaned.b_eq, np.array([1, 2]))
-<<<<<<< HEAD
-    assert_(np.all(lp_cleaned.bounds == [(0, 1)] * 2), "")
-=======
     assert_equal(lp_cleaned.bounds, [(0, 1)] * 2)
->>>>>>> 13cf23a0
 
     assert_(lp_cleaned.c.shape == (2,), "")
     assert_(lp_cleaned.b_ub.shape == (2,), "")
@@ -265,30 +253,6 @@
     lp = _LPProblem(c=[1, 2])
 
     lp_cleaned = _clean_inputs(lp)  # lp.bounds is None by default
-<<<<<<< HEAD
-    assert_(np.all(lp_cleaned.bounds == [(0, np.inf)] * 2), "")
-
-    lp_cleaned = _clean_inputs(lp._replace(bounds=[]))
-    assert_(np.all(lp_cleaned.bounds == [(0, np.inf)] * 2), "")
-
-    lp_cleaned = _clean_inputs(lp._replace(bounds=[[]]))
-    assert_(np.all(lp_cleaned.bounds == [(0, np.inf)] * 2), "")
-
-    lp_cleaned = _clean_inputs(lp._replace(bounds=(1, 2)))
-    assert_(np.all(lp_cleaned.bounds == [(1, 2)] * 2), "")
-
-    lp_cleaned = _clean_inputs(lp._replace(bounds=[(1, 2)]))
-    assert_(np.all(lp_cleaned.bounds == [(1, 2)] * 2), "")
-
-    lp_cleaned = _clean_inputs(lp._replace(bounds=[(1, None)]))
-    assert_(np.all(lp_cleaned.bounds == [(1, np.inf)] * 2), "")
-
-    lp_cleaned = _clean_inputs(lp._replace(bounds=[(None, 1)]))
-    assert_(np.all(lp_cleaned.bounds == [(-np.inf, 1)] * 2), "")
-
-    lp_cleaned = _clean_inputs(lp._replace(bounds=[(None, None), (-np.inf, None)]))
-    assert_(np.all(lp_cleaned.bounds == [(-np.inf, np.inf)] * 2), "")
-=======
     assert_equal(lp_cleaned.bounds, [(0, np.inf)] * 2)
 
     lp_cleaned = _clean_inputs(lp._replace(bounds=[]))
@@ -311,29 +275,10 @@
 
     lp_cleaned = _clean_inputs(lp._replace(bounds=[(None, None), (-np.inf, None)]))
     assert_equal(lp_cleaned.bounds, [(-np.inf, np.inf)] * 2)
->>>>>>> 13cf23a0
 
     lp = _LPProblem(c=[1, 2, 3, 4])
 
     lp_cleaned = _clean_inputs(lp)  # lp.bounds is None by default
-<<<<<<< HEAD
-    assert_(np.all(lp_cleaned.bounds == [(0, np.inf)] * 4), "")
-
-    lp_cleaned = _clean_inputs(lp._replace(bounds=(1, 2)))
-    assert_(np.all(lp_cleaned.bounds == [(1, 2)] * 4), "")
-
-    lp_cleaned = _clean_inputs(lp._replace(bounds=[(1, 2)]))
-    assert_(np.all(lp_cleaned.bounds == [(1, 2)] * 4), "")
-
-    lp_cleaned = _clean_inputs(lp._replace(bounds=[(1, None)]))
-    assert_(np.all(lp_cleaned.bounds == [(1, np.inf)] * 4), "")
-
-    lp_cleaned = _clean_inputs(lp._replace(bounds=[(None, 1)]))
-    assert_(np.all(lp_cleaned.bounds == [(-np.inf, 1)] * 4), "")
-
-    lp_cleaned = _clean_inputs(lp._replace(bounds=[(None, None), (-np.inf, None), (None, np.inf), (-np.inf, np.inf)]))
-    assert_(np.all(lp_cleaned.bounds == [(-np.inf, np.inf)] * 4), "")
-=======
     assert_equal(lp_cleaned.bounds, [(0, np.inf)] * 4)
 
     lp_cleaned = _clean_inputs(lp._replace(bounds=(1, 2)))
@@ -349,5 +294,4 @@
     assert_equal(lp_cleaned.bounds, [(-np.inf, 1)] * 4)
 
     lp_cleaned = _clean_inputs(lp._replace(bounds=[(None, None), (-np.inf, None), (None, np.inf), (-np.inf, np.inf)]))
-    assert_equal(lp_cleaned.bounds, [(-np.inf, np.inf)] * 4)
->>>>>>> 13cf23a0
+    assert_equal(lp_cleaned.bounds, [(-np.inf, np.inf)] * 4)