--- conflicted
+++ resolved
@@ -6,12 +6,9 @@
 import scipy._lib._elementwise_iterative_method as eim
 from scipy.conftest import array_api_compatible
 from scipy._lib._array_api import (array_namespace, xp_assert_close, xp_assert_equal,
-<<<<<<< HEAD
                                    xp_assert_less, xp_minimum, is_numpy, is_cupy)
-=======
                                    xp_assert_less, is_numpy, is_cupy,
                                    xp_ravel, xp_size,)
->>>>>>> f36e52d2
 
 from scipy.optimize.elementwise import find_minimum, find_root
 from scipy.optimize._tstutils import _CHANDRUPATLA_TESTS
