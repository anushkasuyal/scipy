import numpy as np
from numpy.testing import (assert_, assert_equal, assert_array_equal,
                           assert_array_almost_equal)
import pytest
from pytest import raises as assert_raises

from scipy import ndimage

from . import types

<<<<<<< HEAD
=======
from scipy.conftest import array_api_compatible
skip_xp_backends = pytest.mark.skip_xp_backends
pytestmark = [array_api_compatible, pytest.mark.usefixtures("skip_xp_backends"),
              skip_xp_backends(cpu_only=True, exceptions=['cupy', 'jax.numpy'],)]

>>>>>>> 91ad8138

class TestNdimageMorphology:

    @pytest.mark.parametrize('dtype', types)
    def test_distance_transform_bf01(self, dtype):
        # brute force (bf) distance transform
        data = np.array([[0, 0, 0, 0, 0, 0, 0, 0, 0],
                         [0, 0, 0, 0, 0, 0, 0, 0, 0],
                         [0, 0, 0, 1, 1, 1, 0, 0, 0],
                         [0, 0, 1, 1, 1, 1, 1, 0, 0],
                         [0, 0, 1, 1, 1, 1, 1, 0, 0],
                         [0, 0, 1, 1, 1, 1, 1, 0, 0],
                         [0, 0, 0, 1, 1, 1, 0, 0, 0],
                         [0, 0, 0, 0, 0, 0, 0, 0, 0],
                         [0, 0, 0, 0, 0, 0, 0, 0, 0]], dtype)
        out, ft = ndimage.distance_transform_bf(data, 'euclidean',
                                                return_indices=True)
        expected = [[0, 0, 0, 0, 0, 0, 0, 0, 0],
                    [0, 0, 0, 0, 0, 0, 0, 0, 0],
                    [0, 0, 0, 1, 1, 1, 0, 0, 0],
                    [0, 0, 1, 2, 4, 2, 1, 0, 0],
                    [0, 0, 1, 4, 8, 4, 1, 0, 0],
                    [0, 0, 1, 2, 4, 2, 1, 0, 0],
                    [0, 0, 0, 1, 1, 1, 0, 0, 0],
                    [0, 0, 0, 0, 0, 0, 0, 0, 0],
                    [0, 0, 0, 0, 0, 0, 0, 0, 0]]
        assert_array_almost_equal(out * out, expected)

        expected = [[[0, 0, 0, 0, 0, 0, 0, 0, 0],
                     [1, 1, 1, 1, 1, 1, 1, 1, 1],
                     [2, 2, 2, 2, 1, 2, 2, 2, 2],
                     [3, 3, 3, 2, 1, 2, 3, 3, 3],
                     [4, 4, 4, 4, 6, 4, 4, 4, 4],
                     [5, 5, 6, 6, 7, 6, 6, 5, 5],
                     [6, 6, 6, 7, 7, 7, 6, 6, 6],
                     [7, 7, 7, 7, 7, 7, 7, 7, 7],
                     [8, 8, 8, 8, 8, 8, 8, 8, 8]],
                    [[0, 1, 2, 3, 4, 5, 6, 7, 8],
                     [0, 1, 2, 3, 4, 5, 6, 7, 8],
                     [0, 1, 2, 2, 4, 6, 6, 7, 8],
                     [0, 1, 1, 2, 4, 6, 7, 7, 8],
                     [0, 1, 1, 1, 6, 7, 7, 7, 8],
                     [0, 1, 2, 2, 4, 6, 6, 7, 8],
                     [0, 1, 2, 3, 4, 5, 6, 7, 8],
                     [0, 1, 2, 3, 4, 5, 6, 7, 8],
                     [0, 1, 2, 3, 4, 5, 6, 7, 8]]]
        assert_array_almost_equal(ft, expected)

    @pytest.mark.parametrize('dtype', types)
    def test_distance_transform_bf02(self, dtype):
        data = np.array([[0, 0, 0, 0, 0, 0, 0, 0, 0],
                         [0, 0, 0, 0, 0, 0, 0, 0, 0],
                         [0, 0, 0, 1, 1, 1, 0, 0, 0],
                         [0, 0, 1, 1, 1, 1, 1, 0, 0],
                         [0, 0, 1, 1, 1, 1, 1, 0, 0],
                         [0, 0, 1, 1, 1, 1, 1, 0, 0],
                         [0, 0, 0, 1, 1, 1, 0, 0, 0],
                         [0, 0, 0, 0, 0, 0, 0, 0, 0],
                         [0, 0, 0, 0, 0, 0, 0, 0, 0]], dtype)
        out, ft = ndimage.distance_transform_bf(data, 'cityblock',
                                                return_indices=True)

        expected = [[0, 0, 0, 0, 0, 0, 0, 0, 0],
                    [0, 0, 0, 0, 0, 0, 0, 0, 0],
                    [0, 0, 0, 1, 1, 1, 0, 0, 0],
                    [0, 0, 1, 2, 2, 2, 1, 0, 0],
                    [0, 0, 1, 2, 3, 2, 1, 0, 0],
                    [0, 0, 1, 2, 2, 2, 1, 0, 0],
                    [0, 0, 0, 1, 1, 1, 0, 0, 0],
                    [0, 0, 0, 0, 0, 0, 0, 0, 0],
                    [0, 0, 0, 0, 0, 0, 0, 0, 0]]
        assert_array_almost_equal(out, expected)

        expected = [[[0, 0, 0, 0, 0, 0, 0, 0, 0],
                     [1, 1, 1, 1, 1, 1, 1, 1, 1],
                     [2, 2, 2, 2, 1, 2, 2, 2, 2],
                     [3, 3, 3, 3, 1, 3, 3, 3, 3],
                     [4, 4, 4, 4, 7, 4, 4, 4, 4],
                     [5, 5, 6, 7, 7, 7, 6, 5, 5],
                     [6, 6, 6, 7, 7, 7, 6, 6, 6],
                     [7, 7, 7, 7, 7, 7, 7, 7, 7],
                     [8, 8, 8, 8, 8, 8, 8, 8, 8]],
                    [[0, 1, 2, 3, 4, 5, 6, 7, 8],
                     [0, 1, 2, 3, 4, 5, 6, 7, 8],
                     [0, 1, 2, 2, 4, 6, 6, 7, 8],
                     [0, 1, 1, 1, 4, 7, 7, 7, 8],
                     [0, 1, 1, 1, 4, 7, 7, 7, 8],
                     [0, 1, 2, 3, 4, 5, 6, 7, 8],
                     [0, 1, 2, 3, 4, 5, 6, 7, 8],
                     [0, 1, 2, 3, 4, 5, 6, 7, 8],
                     [0, 1, 2, 3, 4, 5, 6, 7, 8]]]
        assert_array_almost_equal(expected, ft)

    @pytest.mark.parametrize('dtype', types)
    def test_distance_transform_bf03(self, dtype):
        data = np.array([[0, 0, 0, 0, 0, 0, 0, 0, 0],
                         [0, 0, 0, 0, 0, 0, 0, 0, 0],
                         [0, 0, 0, 1, 1, 1, 0, 0, 0],
                         [0, 0, 1, 1, 1, 1, 1, 0, 0],
                         [0, 0, 1, 1, 1, 1, 1, 0, 0],
                         [0, 0, 1, 1, 1, 1, 1, 0, 0],
                         [0, 0, 0, 1, 1, 1, 0, 0, 0],
                         [0, 0, 0, 0, 0, 0, 0, 0, 0],
                         [0, 0, 0, 0, 0, 0, 0, 0, 0]], dtype)
        out, ft = ndimage.distance_transform_bf(data, 'chessboard',
                                                return_indices=True)

        expected = [[0, 0, 0, 0, 0, 0, 0, 0, 0],
                    [0, 0, 0, 0, 0, 0, 0, 0, 0],
                    [0, 0, 0, 1, 1, 1, 0, 0, 0],
                    [0, 0, 1, 1, 2, 1, 1, 0, 0],
                    [0, 0, 1, 2, 2, 2, 1, 0, 0],
                    [0, 0, 1, 1, 2, 1, 1, 0, 0],
                    [0, 0, 0, 1, 1, 1, 0, 0, 0],
                    [0, 0, 0, 0, 0, 0, 0, 0, 0],
                    [0, 0, 0, 0, 0, 0, 0, 0, 0]]
        assert_array_almost_equal(out, expected)

        expected = [[[0, 0, 0, 0, 0, 0, 0, 0, 0],
                     [1, 1, 1, 1, 1, 1, 1, 1, 1],
                     [2, 2, 2, 2, 1, 2, 2, 2, 2],
                     [3, 3, 4, 2, 2, 2, 4, 3, 3],
                     [4, 4, 5, 6, 6, 6, 5, 4, 4],
                     [5, 5, 6, 6, 7, 6, 6, 5, 5],
                     [6, 6, 6, 7, 7, 7, 6, 6, 6],
                     [7, 7, 7, 7, 7, 7, 7, 7, 7],
                     [8, 8, 8, 8, 8, 8, 8, 8, 8]],
                    [[0, 1, 2, 3, 4, 5, 6, 7, 8],
                     [0, 1, 2, 3, 4, 5, 6, 7, 8],
                     [0, 1, 2, 2, 5, 6, 6, 7, 8],
                     [0, 1, 1, 2, 6, 6, 7, 7, 8],
                     [0, 1, 1, 2, 6, 7, 7, 7, 8],
                     [0, 1, 2, 2, 6, 6, 7, 7, 8],
                     [0, 1, 2, 4, 5, 6, 6, 7, 8],
                     [0, 1, 2, 3, 4, 5, 6, 7, 8],
                     [0, 1, 2, 3, 4, 5, 6, 7, 8]]]
        assert_array_almost_equal(ft, expected)

    @pytest.mark.parametrize('dtype', types)
    def test_distance_transform_bf04(self, dtype):
        data = np.array([[0, 0, 0, 0, 0, 0, 0, 0, 0],
                         [0, 0, 0, 0, 0, 0, 0, 0, 0],
                         [0, 0, 0, 1, 1, 1, 0, 0, 0],
                         [0, 0, 1, 1, 1, 1, 1, 0, 0],
                         [0, 0, 1, 1, 1, 1, 1, 0, 0],
                         [0, 0, 1, 1, 1, 1, 1, 0, 0],
                         [0, 0, 0, 1, 1, 1, 0, 0, 0],
                         [0, 0, 0, 0, 0, 0, 0, 0, 0],
                         [0, 0, 0, 0, 0, 0, 0, 0, 0]], dtype)
        tdt, tft = ndimage.distance_transform_bf(data, return_indices=1)
        dts = []
        fts = []
        dt = np.zeros(data.shape, dtype=np.float64)
        ndimage.distance_transform_bf(data, distances=dt)
        dts.append(dt)
        ft = ndimage.distance_transform_bf(
            data, return_distances=False, return_indices=1)
        fts.append(ft)
        ft = np.indices(data.shape, dtype=np.int32)
        ndimage.distance_transform_bf(
            data, return_distances=False, return_indices=True, indices=ft)
        fts.append(ft)
        dt, ft = ndimage.distance_transform_bf(
            data, return_indices=1)
        dts.append(dt)
        fts.append(ft)
        dt = np.zeros(data.shape, dtype=np.float64)
        ft = ndimage.distance_transform_bf(
            data, distances=dt, return_indices=True)
        dts.append(dt)
        fts.append(ft)
        ft = np.indices(data.shape, dtype=np.int32)
        dt = ndimage.distance_transform_bf(
            data, return_indices=True, indices=ft)
        dts.append(dt)
        fts.append(ft)
        dt = np.zeros(data.shape, dtype=np.float64)
        ft = np.indices(data.shape, dtype=np.int32)
        ndimage.distance_transform_bf(
            data, distances=dt, return_indices=True, indices=ft)
        dts.append(dt)
        fts.append(ft)
        for dt in dts:
            assert_array_almost_equal(tdt, dt)
        for ft in fts:
            assert_array_almost_equal(tft, ft)

    @pytest.mark.parametrize('dtype', types)
    def test_distance_transform_bf05(self, dtype):
        data = np.array([[0, 0, 0, 0, 0, 0, 0, 0, 0],
                         [0, 0, 0, 0, 0, 0, 0, 0, 0],
                         [0, 0, 0, 1, 1, 1, 0, 0, 0],
                         [0, 0, 1, 1, 1, 1, 1, 0, 0],
                         [0, 0, 1, 1, 1, 1, 1, 0, 0],
                         [0, 0, 1, 1, 1, 1, 1, 0, 0],
                         [0, 0, 0, 1, 1, 1, 0, 0, 0],
                         [0, 0, 0, 0, 0, 0, 0, 0, 0],
                         [0, 0, 0, 0, 0, 0, 0, 0, 0]], dtype)
        out, ft = ndimage.distance_transform_bf(
            data, 'euclidean', return_indices=True, sampling=[2, 2])
        expected = [[0, 0, 0, 0, 0, 0, 0, 0, 0],
                    [0, 0, 0, 0, 0, 0, 0, 0, 0],
                    [0, 0, 0, 4, 4, 4, 0, 0, 0],
                    [0, 0, 4, 8, 16, 8, 4, 0, 0],
                    [0, 0, 4, 16, 32, 16, 4, 0, 0],
                    [0, 0, 4, 8, 16, 8, 4, 0, 0],
                    [0, 0, 0, 4, 4, 4, 0, 0, 0],
                    [0, 0, 0, 0, 0, 0, 0, 0, 0],
                    [0, 0, 0, 0, 0, 0, 0, 0, 0]]
        assert_array_almost_equal(out * out, expected)

        expected = [[[0, 0, 0, 0, 0, 0, 0, 0, 0],
                     [1, 1, 1, 1, 1, 1, 1, 1, 1],
                     [2, 2, 2, 2, 1, 2, 2, 2, 2],
                     [3, 3, 3, 2, 1, 2, 3, 3, 3],
                     [4, 4, 4, 4, 6, 4, 4, 4, 4],
                     [5, 5, 6, 6, 7, 6, 6, 5, 5],
                     [6, 6, 6, 7, 7, 7, 6, 6, 6],
                     [7, 7, 7, 7, 7, 7, 7, 7, 7],
                     [8, 8, 8, 8, 8, 8, 8, 8, 8]],
                    [[0, 1, 2, 3, 4, 5, 6, 7, 8],
                     [0, 1, 2, 3, 4, 5, 6, 7, 8],
                     [0, 1, 2, 2, 4, 6, 6, 7, 8],
                     [0, 1, 1, 2, 4, 6, 7, 7, 8],
                     [0, 1, 1, 1, 6, 7, 7, 7, 8],
                     [0, 1, 2, 2, 4, 6, 6, 7, 8],
                     [0, 1, 2, 3, 4, 5, 6, 7, 8],
                     [0, 1, 2, 3, 4, 5, 6, 7, 8],
                     [0, 1, 2, 3, 4, 5, 6, 7, 8]]]
        assert_array_almost_equal(ft, expected)

    @pytest.mark.parametrize('dtype', types)
    def test_distance_transform_bf06(self, dtype):
        data = np.array([[0, 0, 0, 0, 0, 0, 0, 0, 0],
                         [0, 0, 0, 0, 0, 0, 0, 0, 0],
                         [0, 0, 0, 1, 1, 1, 0, 0, 0],
                         [0, 0, 1, 1, 1, 1, 1, 0, 0],
                         [0, 0, 1, 1, 1, 1, 1, 0, 0],
                         [0, 0, 1, 1, 1, 1, 1, 0, 0],
                         [0, 0, 0, 1, 1, 1, 0, 0, 0],
                         [0, 0, 0, 0, 0, 0, 0, 0, 0],
                         [0, 0, 0, 0, 0, 0, 0, 0, 0]], dtype)
        out, ft = ndimage.distance_transform_bf(
            data, 'euclidean', return_indices=True, sampling=[2, 1])
        expected = [[0, 0, 0, 0, 0, 0, 0, 0, 0],
                    [0, 0, 0, 0, 0, 0, 0, 0, 0],
                    [0, 0, 0, 1, 4, 1, 0, 0, 0],
                    [0, 0, 1, 4, 8, 4, 1, 0, 0],
                    [0, 0, 1, 4, 9, 4, 1, 0, 0],
                    [0, 0, 1, 4, 8, 4, 1, 0, 0],
                    [0, 0, 0, 1, 4, 1, 0, 0, 0],
                    [0, 0, 0, 0, 0, 0, 0, 0, 0],
                    [0, 0, 0, 0, 0, 0, 0, 0, 0]]
        assert_array_almost_equal(out * out, expected)

        expected = [[[0, 0, 0, 0, 0, 0, 0, 0, 0],
                     [1, 1, 1, 1, 1, 1, 1, 1, 1],
                     [2, 2, 2, 2, 2, 2, 2, 2, 2],
                     [3, 3, 3, 3, 2, 3, 3, 3, 3],
                     [4, 4, 4, 4, 4, 4, 4, 4, 4],
                     [5, 5, 5, 5, 6, 5, 5, 5, 5],
                     [6, 6, 6, 6, 7, 6, 6, 6, 6],
                     [7, 7, 7, 7, 7, 7, 7, 7, 7],
                     [8, 8, 8, 8, 8, 8, 8, 8, 8]],
                    [[0, 1, 2, 3, 4, 5, 6, 7, 8],
                     [0, 1, 2, 3, 4, 5, 6, 7, 8],
                     [0, 1, 2, 2, 6, 6, 6, 7, 8],
                     [0, 1, 1, 1, 6, 7, 7, 7, 8],
                     [0, 1, 1, 1, 7, 7, 7, 7, 8],
                     [0, 1, 1, 1, 6, 7, 7, 7, 8],
                     [0, 1, 2, 2, 4, 6, 6, 7, 8],
                     [0, 1, 2, 3, 4, 5, 6, 7, 8],
                     [0, 1, 2, 3, 4, 5, 6, 7, 8]]]
        assert_array_almost_equal(ft, expected)

    def test_distance_transform_bf07(self):
        # test input validation per discussion on PR #13302
        data = np.array([[0, 0, 0, 0, 0, 0, 0, 0, 0],
                         [0, 0, 0, 0, 0, 0, 0, 0, 0],
                         [0, 0, 0, 1, 1, 1, 0, 0, 0],
                         [0, 0, 1, 1, 1, 1, 1, 0, 0],
                         [0, 0, 1, 1, 1, 1, 1, 0, 0],
                         [0, 0, 1, 1, 1, 1, 1, 0, 0],
                         [0, 0, 0, 1, 1, 1, 0, 0, 0],
                         [0, 0, 0, 0, 0, 0, 0, 0, 0],
                         [0, 0, 0, 0, 0, 0, 0, 0, 0]])
        with assert_raises(RuntimeError):
            ndimage.distance_transform_bf(
                data, return_distances=False, return_indices=False
            )

    @pytest.mark.parametrize('dtype', types)
    def test_distance_transform_cdt01(self, dtype):
        # chamfer type distance (cdt) transform
        data = np.array([[0, 0, 0, 0, 0, 0, 0, 0, 0],
                         [0, 0, 0, 0, 0, 0, 0, 0, 0],
                         [0, 0, 0, 1, 1, 1, 0, 0, 0],
                         [0, 0, 1, 1, 1, 1, 1, 0, 0],
                         [0, 0, 1, 1, 1, 1, 1, 0, 0],
                         [0, 0, 1, 1, 1, 1, 1, 0, 0],
                         [0, 0, 0, 1, 1, 1, 0, 0, 0],
                         [0, 0, 0, 0, 0, 0, 0, 0, 0],
                         [0, 0, 0, 0, 0, 0, 0, 0, 0]], dtype)
        out, ft = ndimage.distance_transform_cdt(
            data, 'cityblock', return_indices=True)
        bf = ndimage.distance_transform_bf(data, 'cityblock')
        assert_array_almost_equal(bf, out)

        expected = [[[0, 0, 0, 0, 0, 0, 0, 0, 0],
                     [1, 1, 1, 1, 1, 1, 1, 1, 1],
                     [2, 2, 2, 1, 1, 1, 2, 2, 2],
                     [3, 3, 2, 1, 1, 1, 2, 3, 3],
                     [4, 4, 4, 4, 1, 4, 4, 4, 4],
                     [5, 5, 5, 5, 7, 7, 6, 5, 5],
                     [6, 6, 6, 6, 7, 7, 6, 6, 6],
                     [7, 7, 7, 7, 7, 7, 7, 7, 7],
                     [8, 8, 8, 8, 8, 8, 8, 8, 8]],
                    [[0, 1, 2, 3, 4, 5, 6, 7, 8],
                     [0, 1, 2, 3, 4, 5, 6, 7, 8],
                     [0, 1, 2, 3, 4, 5, 6, 7, 8],
                     [0, 1, 2, 3, 4, 5, 6, 7, 8],
                     [0, 1, 1, 1, 4, 7, 7, 7, 8],
                     [0, 1, 1, 1, 4, 5, 6, 7, 8],
                     [0, 1, 2, 2, 4, 5, 6, 7, 8],
                     [0, 1, 2, 3, 4, 5, 6, 7, 8],
                     [0, 1, 2, 3, 4, 5, 6, 7, 8]]]
        assert_array_almost_equal(ft, expected)

    @pytest.mark.parametrize('dtype', types)
    def test_distance_transform_cdt02(self, dtype):
        data = np.array([[0, 0, 0, 0, 0, 0, 0, 0, 0],
                         [0, 0, 0, 0, 0, 0, 0, 0, 0],
                         [0, 0, 0, 1, 1, 1, 0, 0, 0],
                         [0, 0, 1, 1, 1, 1, 1, 0, 0],
                         [0, 0, 1, 1, 1, 1, 1, 0, 0],
                         [0, 0, 1, 1, 1, 1, 1, 0, 0],
                         [0, 0, 0, 1, 1, 1, 0, 0, 0],
                         [0, 0, 0, 0, 0, 0, 0, 0, 0],
                         [0, 0, 0, 0, 0, 0, 0, 0, 0]], dtype)
        out, ft = ndimage.distance_transform_cdt(data, 'chessboard',
                                                 return_indices=True)
        bf = ndimage.distance_transform_bf(data, 'chessboard')
        assert_array_almost_equal(bf, out)

        expected = [[[0, 0, 0, 0, 0, 0, 0, 0, 0],
                     [1, 1, 1, 1, 1, 1, 1, 1, 1],
                     [2, 2, 2, 1, 1, 1, 2, 2, 2],
                     [3, 3, 2, 2, 1, 2, 2, 3, 3],
                     [4, 4, 3, 2, 2, 2, 3, 4, 4],
                     [5, 5, 4, 6, 7, 6, 4, 5, 5],
                     [6, 6, 6, 6, 7, 7, 6, 6, 6],
                     [7, 7, 7, 7, 7, 7, 7, 7, 7],
                     [8, 8, 8, 8, 8, 8, 8, 8, 8]],
                    [[0, 1, 2, 3, 4, 5, 6, 7, 8],
                     [0, 1, 2, 3, 4, 5, 6, 7, 8],
                     [0, 1, 2, 2, 3, 4, 6, 7, 8],
                     [0, 1, 1, 2, 2, 6, 6, 7, 8],
                     [0, 1, 1, 1, 2, 6, 7, 7, 8],
                     [0, 1, 1, 2, 6, 6, 7, 7, 8],
                     [0, 1, 2, 2, 5, 6, 6, 7, 8],
                     [0, 1, 2, 3, 4, 5, 6, 7, 8],
                     [0, 1, 2, 3, 4, 5, 6, 7, 8]]]
        assert_array_almost_equal(ft, expected)

    @pytest.mark.parametrize('dtype', types)
    def test_distance_transform_cdt03(self, dtype):
        data = np.array([[0, 0, 0, 0, 0, 0, 0, 0, 0],
                         [0, 0, 0, 0, 0, 0, 0, 0, 0],
                         [0, 0, 0, 1, 1, 1, 0, 0, 0],
                         [0, 0, 1, 1, 1, 1, 1, 0, 0],
                         [0, 0, 1, 1, 1, 1, 1, 0, 0],
                         [0, 0, 1, 1, 1, 1, 1, 0, 0],
                         [0, 0, 0, 1, 1, 1, 0, 0, 0],
                         [0, 0, 0, 0, 0, 0, 0, 0, 0],
                         [0, 0, 0, 0, 0, 0, 0, 0, 0]], dtype)
        tdt, tft = ndimage.distance_transform_cdt(data, return_indices=True)
        dts = []
        fts = []
        dt = np.zeros(data.shape, dtype=np.int32)
        ndimage.distance_transform_cdt(data, distances=dt)
        dts.append(dt)
        ft = ndimage.distance_transform_cdt(
            data, return_distances=False, return_indices=True)
        fts.append(ft)
        ft = np.indices(data.shape, dtype=np.int32)
        ndimage.distance_transform_cdt(
            data, return_distances=False, return_indices=True, indices=ft)
        fts.append(ft)
        dt, ft = ndimage.distance_transform_cdt(
            data, return_indices=True)
        dts.append(dt)
        fts.append(ft)
        dt = np.zeros(data.shape, dtype=np.int32)
        ft = ndimage.distance_transform_cdt(
            data, distances=dt, return_indices=True)
        dts.append(dt)
        fts.append(ft)
        ft = np.indices(data.shape, dtype=np.int32)
        dt = ndimage.distance_transform_cdt(
            data, return_indices=True, indices=ft)
        dts.append(dt)
        fts.append(ft)
        dt = np.zeros(data.shape, dtype=np.int32)
        ft = np.indices(data.shape, dtype=np.int32)
        ndimage.distance_transform_cdt(data, distances=dt,
                                       return_indices=True, indices=ft)
        dts.append(dt)
        fts.append(ft)
        for dt in dts:
            assert_array_almost_equal(tdt, dt)
        for ft in fts:
            assert_array_almost_equal(tft, ft)

    def test_distance_transform_cdt04(self):
        # test input validation per discussion on PR #13302
        data = np.array([[0, 0, 0, 0, 0, 0, 0, 0, 0],
                         [0, 0, 0, 0, 0, 0, 0, 0, 0],
                         [0, 0, 0, 1, 1, 1, 0, 0, 0],
                         [0, 0, 1, 1, 1, 1, 1, 0, 0],
                         [0, 0, 1, 1, 1, 1, 1, 0, 0],
                         [0, 0, 1, 1, 1, 1, 1, 0, 0],
                         [0, 0, 0, 1, 1, 1, 0, 0, 0],
                         [0, 0, 0, 0, 0, 0, 0, 0, 0],
                         [0, 0, 0, 0, 0, 0, 0, 0, 0]])
        indices_out = np.zeros((data.ndim,) + data.shape, dtype=np.int32)
        with assert_raises(RuntimeError):
            ndimage.distance_transform_bf(
                data,
                return_distances=True,
                return_indices=False,
                indices=indices_out
            )

    @pytest.mark.parametrize('dtype', types)
    def test_distance_transform_cdt05(self, dtype):
        # test custom metric type per discussion on issue #17381
        data = np.array([[0, 0, 0, 0, 0, 0, 0, 0, 0],
                         [0, 0, 0, 0, 0, 0, 0, 0, 0],
                         [0, 0, 0, 1, 1, 1, 0, 0, 0],
                         [0, 0, 1, 1, 1, 1, 1, 0, 0],
                         [0, 0, 1, 1, 1, 1, 1, 0, 0],
                         [0, 0, 1, 1, 1, 1, 1, 0, 0],
                         [0, 0, 0, 1, 1, 1, 0, 0, 0],
                         [0, 0, 0, 0, 0, 0, 0, 0, 0],
                         [0, 0, 0, 0, 0, 0, 0, 0, 0]], dtype)
        metric_arg = np.ones((3, 3))
        actual = ndimage.distance_transform_cdt(data, metric=metric_arg)
        assert actual.sum() == -21

    @pytest.mark.parametrize('dtype', types)
    def test_distance_transform_edt01(self, dtype):
        # euclidean distance transform (edt)
        data = np.array([[0, 0, 0, 0, 0, 0, 0, 0, 0],
                         [0, 0, 0, 0, 0, 0, 0, 0, 0],
                         [0, 0, 0, 1, 1, 1, 0, 0, 0],
                         [0, 0, 1, 1, 1, 1, 1, 0, 0],
                         [0, 0, 1, 1, 1, 1, 1, 0, 0],
                         [0, 0, 1, 1, 1, 1, 1, 0, 0],
                         [0, 0, 0, 1, 1, 1, 0, 0, 0],
                         [0, 0, 0, 0, 0, 0, 0, 0, 0],
                         [0, 0, 0, 0, 0, 0, 0, 0, 0]], dtype)
        out, ft = ndimage.distance_transform_edt(data, return_indices=True)
        bf = ndimage.distance_transform_bf(data, 'euclidean')
        assert_array_almost_equal(bf, out)

        dt = ft - np.indices(ft.shape[1:], dtype=ft.dtype)
        dt = dt.astype(np.float64)
        np.multiply(dt, dt, dt)
        dt = np.add.reduce(dt, axis=0)
        np.sqrt(dt, dt)

        assert_array_almost_equal(bf, dt)

    @pytest.mark.parametrize('dtype', types)
    def test_distance_transform_edt02(self, dtype):
        data = np.array([[0, 0, 0, 0, 0, 0, 0, 0, 0],
                         [0, 0, 0, 0, 0, 0, 0, 0, 0],
                         [0, 0, 0, 1, 1, 1, 0, 0, 0],
                         [0, 0, 1, 1, 1, 1, 1, 0, 0],
                         [0, 0, 1, 1, 1, 1, 1, 0, 0],
                         [0, 0, 1, 1, 1, 1, 1, 0, 0],
                         [0, 0, 0, 1, 1, 1, 0, 0, 0],
                         [0, 0, 0, 0, 0, 0, 0, 0, 0],
                         [0, 0, 0, 0, 0, 0, 0, 0, 0]], dtype)
        tdt, tft = ndimage.distance_transform_edt(data, return_indices=True)
        dts = []
        fts = []
        dt = np.zeros(data.shape, dtype=np.float64)
        ndimage.distance_transform_edt(data, distances=dt)
        dts.append(dt)
        ft = ndimage.distance_transform_edt(
            data, return_distances=0, return_indices=True)
        fts.append(ft)
        ft = np.indices(data.shape, dtype=np.int32)
        ndimage.distance_transform_edt(
            data, return_distances=False, return_indices=True, indices=ft)
        fts.append(ft)
        dt, ft = ndimage.distance_transform_edt(
            data, return_indices=True)
        dts.append(dt)
        fts.append(ft)
        dt = np.zeros(data.shape, dtype=np.float64)
        ft = ndimage.distance_transform_edt(
            data, distances=dt, return_indices=True)
        dts.append(dt)
        fts.append(ft)
        ft = np.indices(data.shape, dtype=np.int32)
        dt = ndimage.distance_transform_edt(
            data, return_indices=True, indices=ft)
        dts.append(dt)
        fts.append(ft)
        dt = np.zeros(data.shape, dtype=np.float64)
        ft = np.indices(data.shape, dtype=np.int32)
        ndimage.distance_transform_edt(
            data, distances=dt, return_indices=True, indices=ft)
        dts.append(dt)
        fts.append(ft)
        for dt in dts:
            assert_array_almost_equal(tdt, dt)
        for ft in fts:
            assert_array_almost_equal(tft, ft)

    @pytest.mark.parametrize('dtype', types)
    def test_distance_transform_edt03(self, dtype):
        data = np.array([[0, 0, 0, 0, 0, 0, 0, 0, 0],
                         [0, 0, 0, 0, 0, 0, 0, 0, 0],
                         [0, 0, 0, 1, 1, 1, 0, 0, 0],
                         [0, 0, 1, 1, 1, 1, 1, 0, 0],
                         [0, 0, 1, 1, 1, 1, 1, 0, 0],
                         [0, 0, 1, 1, 1, 1, 1, 0, 0],
                         [0, 0, 0, 1, 1, 1, 0, 0, 0],
                         [0, 0, 0, 0, 0, 0, 0, 0, 0],
                         [0, 0, 0, 0, 0, 0, 0, 0, 0]], dtype)
        ref = ndimage.distance_transform_bf(data, 'euclidean', sampling=[2, 2])
        out = ndimage.distance_transform_edt(data, sampling=[2, 2])
        assert_array_almost_equal(ref, out)

    @pytest.mark.parametrize('dtype', types)
    def test_distance_transform_edt4(self, dtype):
        data = np.array([[0, 0, 0, 0, 0, 0, 0, 0, 0],
                         [0, 0, 0, 0, 0, 0, 0, 0, 0],
                         [0, 0, 0, 1, 1, 1, 0, 0, 0],
                         [0, 0, 1, 1, 1, 1, 1, 0, 0],
                         [0, 0, 1, 1, 1, 1, 1, 0, 0],
                         [0, 0, 1, 1, 1, 1, 1, 0, 0],
                         [0, 0, 0, 1, 1, 1, 0, 0, 0],
                         [0, 0, 0, 0, 0, 0, 0, 0, 0],
                         [0, 0, 0, 0, 0, 0, 0, 0, 0]], dtype)
        ref = ndimage.distance_transform_bf(data, 'euclidean', sampling=[2, 1])
        out = ndimage.distance_transform_edt(data, sampling=[2, 1])
        assert_array_almost_equal(ref, out)

    def test_distance_transform_edt5(self):
        # Ticket #954 regression test
        out = ndimage.distance_transform_edt(False)
        assert_array_almost_equal(out, [0.])

    def test_distance_transform_edt6(self):
        # test input validation per discussion on PR #13302
        data = np.array([[0, 0, 0, 0, 0, 0, 0, 0, 0],
                         [0, 0, 0, 0, 0, 0, 0, 0, 0],
                         [0, 0, 0, 1, 1, 1, 0, 0, 0],
                         [0, 0, 1, 1, 1, 1, 1, 0, 0],
                         [0, 0, 1, 1, 1, 1, 1, 0, 0],
                         [0, 0, 1, 1, 1, 1, 1, 0, 0],
                         [0, 0, 0, 1, 1, 1, 0, 0, 0],
                         [0, 0, 0, 0, 0, 0, 0, 0, 0],
                         [0, 0, 0, 0, 0, 0, 0, 0, 0]])
        distances_out = np.zeros(data.shape, dtype=np.float64)
        with assert_raises(RuntimeError):
            ndimage.distance_transform_bf(
                data,
                return_indices=True,
                return_distances=False,
                distances=distances_out
            )

    def test_generate_structure01(self):
        struct = ndimage.generate_binary_structure(0, 1)
        assert_array_almost_equal(struct, 1)

    def test_generate_structure02(self):
        struct = ndimage.generate_binary_structure(1, 1)
        assert_array_almost_equal(struct, [1, 1, 1])

    def test_generate_structure03(self):
        struct = ndimage.generate_binary_structure(2, 1)
        assert_array_almost_equal(struct, [[0, 1, 0],
                                           [1, 1, 1],
                                           [0, 1, 0]])

    def test_generate_structure04(self):
        struct = ndimage.generate_binary_structure(2, 2)
        assert_array_almost_equal(struct, [[1, 1, 1],
                                           [1, 1, 1],
                                           [1, 1, 1]])

    def test_iterate_structure01(self):
        struct = [[0, 1, 0],
                  [1, 1, 1],
                  [0, 1, 0]]
        out = ndimage.iterate_structure(struct, 2)
        assert_array_almost_equal(out, [[0, 0, 1, 0, 0],
                                        [0, 1, 1, 1, 0],
                                        [1, 1, 1, 1, 1],
                                        [0, 1, 1, 1, 0],
                                        [0, 0, 1, 0, 0]])

    def test_iterate_structure02(self):
        struct = [[0, 1],
                  [1, 1],
                  [0, 1]]
        out = ndimage.iterate_structure(struct, 2)
        assert_array_almost_equal(out, [[0, 0, 1],
                                        [0, 1, 1],
                                        [1, 1, 1],
                                        [0, 1, 1],
                                        [0, 0, 1]])

    def test_iterate_structure03(self):
        struct = [[0, 1, 0],
                  [1, 1, 1],
                  [0, 1, 0]]
        out = ndimage.iterate_structure(struct, 2, 1)
        expected = [[0, 0, 1, 0, 0],
                    [0, 1, 1, 1, 0],
                    [1, 1, 1, 1, 1],
                    [0, 1, 1, 1, 0],
                    [0, 0, 1, 0, 0]]
        assert_array_almost_equal(out[0], expected)
        assert_equal(out[1], [2, 2])

    @pytest.mark.parametrize('dtype', types)
    def test_binary_erosion01(self, dtype):
        data = np.ones([], dtype)
        out = ndimage.binary_erosion(data)
        assert_array_almost_equal(out, 1)

    @pytest.mark.parametrize('dtype', types)
    def test_binary_erosion02(self, dtype):
        data = np.ones([], dtype)
        out = ndimage.binary_erosion(data, border_value=1)
        assert_array_almost_equal(out, 1)

    @pytest.mark.parametrize('dtype', types)
    def test_binary_erosion03(self, dtype):
        data = np.ones([1], dtype)
        out = ndimage.binary_erosion(data)
        assert_array_almost_equal(out, [0])

    @pytest.mark.parametrize('dtype', types)
    def test_binary_erosion04(self, dtype):
        data = np.ones([1], dtype)
        out = ndimage.binary_erosion(data, border_value=1)
        assert_array_almost_equal(out, [1])

    @pytest.mark.parametrize('dtype', types)
    def test_binary_erosion05(self, dtype):
        data = np.ones([3], dtype)
        out = ndimage.binary_erosion(data)
        assert_array_almost_equal(out, [0, 1, 0])

    @pytest.mark.parametrize('dtype', types)
    def test_binary_erosion06(self, dtype):
        data = np.ones([3], dtype)
        out = ndimage.binary_erosion(data, border_value=1)
        assert_array_almost_equal(out, [1, 1, 1])

    @pytest.mark.parametrize('dtype', types)
    def test_binary_erosion07(self, dtype):
        data = np.ones([5], dtype)
        out = ndimage.binary_erosion(data)
        assert_array_almost_equal(out, [0, 1, 1, 1, 0])

    @pytest.mark.parametrize('dtype', types)
    def test_binary_erosion08(self, dtype):
        data = np.ones([5], dtype)
        out = ndimage.binary_erosion(data, border_value=1)
        assert_array_almost_equal(out, [1, 1, 1, 1, 1])

    @pytest.mark.parametrize('dtype', types)
    def test_binary_erosion09(self, dtype):
        data = np.ones([5], dtype)
        data[2] = 0
        out = ndimage.binary_erosion(data)
        assert_array_almost_equal(out, [0, 0, 0, 0, 0])

    @pytest.mark.parametrize('dtype', types)
    def test_binary_erosion10(self, dtype):
        data = np.ones([5], dtype)
        data[2] = 0
        out = ndimage.binary_erosion(data, border_value=1)
        assert_array_almost_equal(out, [1, 0, 0, 0, 1])

    @pytest.mark.parametrize('dtype', types)
    def test_binary_erosion11(self, dtype):
        data = np.ones([5], dtype)
        data[2] = 0
        struct = [1, 0, 1]
        out = ndimage.binary_erosion(data, struct, border_value=1)
        assert_array_almost_equal(out, [1, 0, 1, 0, 1])

    @pytest.mark.parametrize('dtype', types)
    def test_binary_erosion12(self, dtype):
        data = np.ones([5], dtype)
        data[2] = 0
        struct = [1, 0, 1]
        out = ndimage.binary_erosion(data, struct, border_value=1, origin=-1)
        assert_array_almost_equal(out, [0, 1, 0, 1, 1])

    @pytest.mark.parametrize('dtype', types)
    def test_binary_erosion13(self, dtype):
        data = np.ones([5], dtype)
        data[2] = 0
        struct = [1, 0, 1]
        out = ndimage.binary_erosion(data, struct, border_value=1, origin=1)
        assert_array_almost_equal(out, [1, 1, 0, 1, 0])

    @pytest.mark.parametrize('dtype', types)
    def test_binary_erosion14(self, dtype):
        data = np.ones([5], dtype)
        data[2] = 0
        struct = [1, 1]
        out = ndimage.binary_erosion(data, struct, border_value=1)
        assert_array_almost_equal(out, [1, 1, 0, 0, 1])

    @pytest.mark.parametrize('dtype', types)
    def test_binary_erosion15(self, dtype):
        data = np.ones([5], dtype)
        data[2] = 0
        struct = [1, 1]
        out = ndimage.binary_erosion(data, struct, border_value=1, origin=-1)
        assert_array_almost_equal(out, [1, 0, 0, 1, 1])

    @pytest.mark.parametrize('dtype', types)
    def test_binary_erosion16(self, dtype):
        data = np.ones([1, 1], dtype)
        out = ndimage.binary_erosion(data, border_value=1)
        assert_array_almost_equal(out, [[1]])

    @pytest.mark.parametrize('dtype', types)
    def test_binary_erosion17(self, dtype):
        data = np.ones([1, 1], dtype)
        out = ndimage.binary_erosion(data)
        assert_array_almost_equal(out, [[0]])

    @pytest.mark.parametrize('dtype', types)
    def test_binary_erosion18(self, dtype):
        data = np.ones([1, 3], dtype)
        out = ndimage.binary_erosion(data)
        assert_array_almost_equal(out, [[0, 0, 0]])

    @pytest.mark.parametrize('dtype', types)
    def test_binary_erosion19(self, dtype):
        data = np.ones([1, 3], dtype)
        out = ndimage.binary_erosion(data, border_value=1)
        assert_array_almost_equal(out, [[1, 1, 1]])

    @pytest.mark.parametrize('dtype', types)
    def test_binary_erosion20(self, dtype):
        data = np.ones([3, 3], dtype)
        out = ndimage.binary_erosion(data)
        assert_array_almost_equal(out, [[0, 0, 0],
                                        [0, 1, 0],
                                        [0, 0, 0]])

    @pytest.mark.parametrize('dtype', types)
    def test_binary_erosion21(self, dtype):
        data = np.ones([3, 3], dtype)
        out = ndimage.binary_erosion(data, border_value=1)
        assert_array_almost_equal(out, [[1, 1, 1],
                                        [1, 1, 1],
                                        [1, 1, 1]])

    @pytest.mark.parametrize('dtype', types)
    def test_binary_erosion22(self, dtype):
        expected = [[0, 0, 0, 0, 0, 0, 0, 0],
                    [0, 0, 0, 0, 0, 0, 0, 0],
                    [0, 0, 0, 0, 0, 0, 0, 0],
                    [0, 0, 0, 0, 0, 1, 0, 0],
                    [0, 0, 0, 1, 1, 0, 0, 0],
                    [0, 0, 1, 0, 0, 1, 0, 0],
                    [0, 0, 0, 0, 0, 0, 0, 0],
                    [0, 0, 0, 0, 0, 0, 0, 0]]
        data = np.array([[0, 0, 0, 0, 0, 0, 0, 0],
                         [0, 1, 0, 0, 0, 0, 0, 0],
                         [0, 0, 0, 0, 0, 1, 1, 1],
                         [0, 0, 1, 1, 1, 1, 1, 1],
                         [0, 0, 1, 1, 1, 1, 0, 0],
                         [0, 1, 1, 1, 1, 1, 1, 0],
                         [0, 1, 1, 0, 0, 1, 1, 0],
                         [0, 0, 0, 0, 0, 0, 0, 0]], dtype)
        out = ndimage.binary_erosion(data, border_value=1)
        assert_array_almost_equal(out, expected)

    @pytest.mark.parametrize('dtype', types)
    def test_binary_erosion23(self, dtype):
        struct = ndimage.generate_binary_structure(2, 2)
        expected = [[0, 0, 0, 0, 0, 0, 0, 0],
                    [0, 0, 0, 0, 0, 0, 0, 0],
                    [0, 0, 0, 0, 0, 0, 0, 0],
                    [0, 0, 0, 0, 0, 0, 0, 0],
                    [0, 0, 0, 1, 1, 0, 0, 0],
                    [0, 0, 0, 0, 0, 0, 0, 0],
                    [0, 0, 0, 0, 0, 0, 0, 0],
                    [0, 0, 0, 0, 0, 0, 0, 0]]
        data = np.array([[0, 0, 0, 0, 0, 0, 0, 0],
                         [0, 1, 0, 0, 0, 0, 0, 0],
                         [0, 0, 0, 0, 0, 1, 1, 1],
                         [0, 0, 1, 1, 1, 1, 1, 1],
                         [0, 0, 1, 1, 1, 1, 0, 0],
                         [0, 1, 1, 1, 1, 1, 1, 0],
                         [0, 1, 1, 0, 0, 1, 1, 0],
                         [0, 0, 0, 0, 0, 0, 0, 0]], dtype)
        out = ndimage.binary_erosion(data, struct, border_value=1)
        assert_array_almost_equal(out, expected)

    @pytest.mark.parametrize('dtype', types)
    def test_binary_erosion24(self, dtype):
        struct = [[0, 1],
                  [1, 1]]
        expected = [[0, 0, 0, 0, 0, 0, 0, 0],
                    [0, 0, 0, 0, 0, 0, 0, 0],
                    [0, 0, 0, 0, 0, 0, 0, 0],
                    [0, 0, 0, 0, 0, 1, 1, 1],
                    [0, 0, 0, 1, 1, 1, 0, 0],
                    [0, 0, 1, 1, 1, 1, 0, 0],
                    [0, 0, 1, 0, 0, 0, 1, 0],
                    [0, 0, 0, 0, 0, 0, 0, 0]]
        data = np.array([[0, 0, 0, 0, 0, 0, 0, 0],
                         [0, 1, 0, 0, 0, 0, 0, 0],
                         [0, 0, 0, 0, 0, 1, 1, 1],
                         [0, 0, 1, 1, 1, 1, 1, 1],
                         [0, 0, 1, 1, 1, 1, 0, 0],
                         [0, 1, 1, 1, 1, 1, 1, 0],
                         [0, 1, 1, 0, 0, 1, 1, 0],
                         [0, 0, 0, 0, 0, 0, 0, 0]], dtype)
        out = ndimage.binary_erosion(data, struct, border_value=1)
        assert_array_almost_equal(out, expected)

    @pytest.mark.parametrize('dtype', types)
    def test_binary_erosion25(self, dtype):
        struct = [[0, 1, 0],
                  [1, 0, 1],
                  [0, 1, 0]]
        expected = [[0, 0, 0, 0, 0, 0, 0, 0],
                    [0, 0, 0, 0, 0, 0, 0, 0],
                    [0, 0, 0, 0, 0, 0, 0, 0],
                    [0, 0, 0, 0, 0, 1, 0, 0],
                    [0, 0, 0, 1, 0, 0, 0, 0],
                    [0, 0, 1, 0, 0, 1, 0, 0],
                    [0, 0, 0, 0, 0, 0, 0, 0],
                    [0, 0, 0, 0, 0, 0, 0, 0]]
        data = np.array([[0, 0, 0, 0, 0, 0, 0, 0],
                         [0, 1, 0, 0, 0, 0, 0, 0],
                         [0, 0, 0, 0, 0, 1, 1, 1],
                         [0, 0, 1, 1, 1, 0, 1, 1],
                         [0, 0, 1, 0, 1, 1, 0, 0],
                         [0, 1, 0, 1, 1, 1, 1, 0],
                         [0, 1, 1, 0, 0, 1, 1, 0],
                         [0, 0, 0, 0, 0, 0, 0, 0]], dtype)
        out = ndimage.binary_erosion(data, struct, border_value=1)
        assert_array_almost_equal(out, expected)

    @pytest.mark.parametrize('dtype', types)
    def test_binary_erosion26(self, dtype):
        struct = [[0, 1, 0],
                  [1, 0, 1],
                  [0, 1, 0]]
        expected = [[0, 0, 0, 0, 0, 0, 0, 0],
                    [0, 0, 0, 0, 0, 0, 0, 1],
                    [0, 0, 0, 0, 1, 0, 0, 1],
                    [0, 0, 1, 0, 0, 0, 0, 0],
                    [0, 1, 0, 0, 1, 0, 0, 0],
                    [0, 0, 0, 0, 0, 0, 0, 0],
                    [0, 0, 0, 0, 0, 0, 0, 0],
                    [0, 0, 0, 0, 0, 0, 0, 1]]
        data = np.array([[0, 0, 0, 0, 0, 0, 0, 0],
                         [0, 1, 0, 0, 0, 0, 0, 0],
                         [0, 0, 0, 0, 0, 1, 1, 1],
                         [0, 0, 1, 1, 1, 0, 1, 1],
                         [0, 0, 1, 0, 1, 1, 0, 0],
                         [0, 1, 0, 1, 1, 1, 1, 0],
                         [0, 1, 1, 0, 0, 1, 1, 0],
                         [0, 0, 0, 0, 0, 0, 0, 0]], dtype)
        out = ndimage.binary_erosion(data, struct, border_value=1,
                                     origin=(-1, -1))
        assert_array_almost_equal(out, expected)

    def test_binary_erosion27(self):
        struct = [[0, 1, 0],
                  [1, 1, 1],
                  [0, 1, 0]]
        expected = [[0, 0, 0, 0, 0, 0, 0],
                    [0, 0, 0, 0, 0, 0, 0],
                    [0, 0, 0, 0, 0, 0, 0],
                    [0, 0, 0, 1, 0, 0, 0],
                    [0, 0, 0, 0, 0, 0, 0],
                    [0, 0, 0, 0, 0, 0, 0],
                    [0, 0, 0, 0, 0, 0, 0]]
        data = np.array([[0, 0, 0, 0, 0, 0, 0],
                         [0, 0, 0, 1, 0, 0, 0],
                         [0, 0, 1, 1, 1, 0, 0],
                         [0, 1, 1, 1, 1, 1, 0],
                         [0, 0, 1, 1, 1, 0, 0],
                         [0, 0, 0, 1, 0, 0, 0],
                         [0, 0, 0, 0, 0, 0, 0]], bool)
        out = ndimage.binary_erosion(data, struct, border_value=1,
                                     iterations=2)
        assert_array_almost_equal(out, expected)

    def test_binary_erosion28(self):
        struct = [[0, 1, 0],
                  [1, 1, 1],
                  [0, 1, 0]]
        expected = [[0, 0, 0, 0, 0, 0, 0],
                    [0, 0, 0, 0, 0, 0, 0],
                    [0, 0, 0, 0, 0, 0, 0],
                    [0, 0, 0, 1, 0, 0, 0],
                    [0, 0, 0, 0, 0, 0, 0],
                    [0, 0, 0, 0, 0, 0, 0],
                    [0, 0, 0, 0, 0, 0, 0]]
        data = np.array([[0, 0, 0, 0, 0, 0, 0],
                         [0, 0, 0, 1, 0, 0, 0],
                         [0, 0, 1, 1, 1, 0, 0],
                         [0, 1, 1, 1, 1, 1, 0],
                         [0, 0, 1, 1, 1, 0, 0],
                         [0, 0, 0, 1, 0, 0, 0],
                         [0, 0, 0, 0, 0, 0, 0]], bool)
        out = np.zeros(data.shape, bool)
        ndimage.binary_erosion(data, struct, border_value=1,
                               iterations=2, output=out)
        assert_array_almost_equal(out, expected)

    def test_binary_erosion29(self):
        struct = [[0, 1, 0],
                  [1, 1, 1],
                  [0, 1, 0]]
        expected = [[0, 0, 0, 0, 0, 0, 0],
                    [0, 0, 0, 0, 0, 0, 0],
                    [0, 0, 0, 0, 0, 0, 0],
                    [0, 0, 0, 1, 0, 0, 0],
                    [0, 0, 0, 0, 0, 0, 0],
                    [0, 0, 0, 0, 0, 0, 0],
                    [0, 0, 0, 0, 0, 0, 0]]
        data = np.array([[0, 0, 0, 1, 0, 0, 0],
                         [0, 0, 1, 1, 1, 0, 0],
                         [0, 1, 1, 1, 1, 1, 0],
                         [1, 1, 1, 1, 1, 1, 1],
                         [0, 1, 1, 1, 1, 1, 0],
                         [0, 0, 1, 1, 1, 0, 0],
                         [0, 0, 0, 1, 0, 0, 0]], bool)
        out = ndimage.binary_erosion(data, struct,
                                     border_value=1, iterations=3)
        assert_array_almost_equal(out, expected)

    def test_binary_erosion30(self):
        struct = [[0, 1, 0],
                  [1, 1, 1],
                  [0, 1, 0]]
        expected = [[0, 0, 0, 0, 0, 0, 0],
                    [0, 0, 0, 0, 0, 0, 0],
                    [0, 0, 0, 0, 0, 0, 0],
                    [0, 0, 0, 1, 0, 0, 0],
                    [0, 0, 0, 0, 0, 0, 0],
                    [0, 0, 0, 0, 0, 0, 0],
                    [0, 0, 0, 0, 0, 0, 0]]
        data = np.array([[0, 0, 0, 1, 0, 0, 0],
                         [0, 0, 1, 1, 1, 0, 0],
                         [0, 1, 1, 1, 1, 1, 0],
                         [1, 1, 1, 1, 1, 1, 1],
                         [0, 1, 1, 1, 1, 1, 0],
                         [0, 0, 1, 1, 1, 0, 0],
                         [0, 0, 0, 1, 0, 0, 0]], bool)
        out = np.zeros(data.shape, bool)
        ndimage.binary_erosion(data, struct, border_value=1,
                               iterations=3, output=out)
        assert_array_almost_equal(out, expected)

        # test with output memory overlap
        ndimage.binary_erosion(data, struct, border_value=1,
                               iterations=3, output=data)
        assert_array_almost_equal(data, expected)

    def test_binary_erosion31(self):
        struct = [[0, 1, 0],
                  [1, 1, 1],
                  [0, 1, 0]]
        expected = [[0, 0, 1, 0, 0, 0, 0],
                    [0, 1, 1, 1, 0, 0, 0],
                    [1, 1, 1, 1, 1, 0, 1],
                    [0, 1, 1, 1, 0, 0, 0],
                    [0, 0, 1, 0, 0, 0, 0],
                    [0, 0, 0, 0, 0, 0, 0],
                    [0, 0, 1, 0, 0, 0, 1]]
        data = np.array([[0, 0, 0, 1, 0, 0, 0],
                         [0, 0, 1, 1, 1, 0, 0],
                         [0, 1, 1, 1, 1, 1, 0],
                         [1, 1, 1, 1, 1, 1, 1],
                         [0, 1, 1, 1, 1, 1, 0],
                         [0, 0, 1, 1, 1, 0, 0],
                         [0, 0, 0, 1, 0, 0, 0]], bool)
        out = np.zeros(data.shape, bool)
        ndimage.binary_erosion(data, struct, border_value=1,
                               iterations=1, output=out, origin=(-1, -1))
        assert_array_almost_equal(out, expected)

    def test_binary_erosion32(self):
        struct = [[0, 1, 0],
                  [1, 1, 1],
                  [0, 1, 0]]
        expected = [[0, 0, 0, 0, 0, 0, 0],
                    [0, 0, 0, 0, 0, 0, 0],
                    [0, 0, 0, 0, 0, 0, 0],
                    [0, 0, 0, 1, 0, 0, 0],
                    [0, 0, 0, 0, 0, 0, 0],
                    [0, 0, 0, 0, 0, 0, 0],
                    [0, 0, 0, 0, 0, 0, 0]]
        data = np.array([[0, 0, 0, 0, 0, 0, 0],
                         [0, 0, 0, 1, 0, 0, 0],
                         [0, 0, 1, 1, 1, 0, 0],
                         [0, 1, 1, 1, 1, 1, 0],
                         [0, 0, 1, 1, 1, 0, 0],
                         [0, 0, 0, 1, 0, 0, 0],
                         [0, 0, 0, 0, 0, 0, 0]], bool)
        out = ndimage.binary_erosion(data, struct,
                                     border_value=1, iterations=2)
        assert_array_almost_equal(out, expected)

    def test_binary_erosion33(self):
        struct = [[0, 1, 0],
                  [1, 1, 1],
                  [0, 1, 0]]
        expected = [[0, 0, 0, 0, 0, 1, 1],
                    [0, 0, 0, 0, 0, 0, 1],
                    [0, 0, 0, 0, 0, 0, 0],
                    [0, 0, 0, 0, 0, 0, 0],
                    [0, 0, 0, 0, 0, 0, 0],
                    [0, 0, 0, 0, 0, 0, 0],
                    [0, 0, 0, 0, 0, 0, 0]]
        mask = [[1, 1, 1, 1, 1, 0, 0],
                [1, 1, 1, 1, 1, 1, 0],
                [1, 1, 1, 1, 1, 1, 1],
                [1, 1, 1, 1, 1, 1, 1],
                [1, 1, 1, 1, 1, 1, 1],
                [1, 1, 1, 1, 1, 1, 1],
                [1, 1, 1, 1, 1, 1, 1]]
        data = np.array([[0, 0, 0, 0, 0, 1, 1],
                         [0, 0, 0, 1, 0, 0, 1],
                         [0, 0, 1, 1, 1, 0, 0],
                         [0, 0, 1, 1, 1, 0, 0],
                         [0, 0, 1, 1, 1, 0, 0],
                         [0, 0, 0, 1, 0, 0, 0],
                         [0, 0, 0, 0, 0, 0, 0]], bool)
        out = ndimage.binary_erosion(data, struct,
                                     border_value=1, mask=mask, iterations=-1)
        assert_array_almost_equal(out, expected)

    def test_binary_erosion34(self):
        struct = [[0, 1, 0],
                  [1, 1, 1],
                  [0, 1, 0]]
        expected = [[0, 0, 0, 0, 0, 0, 0],
                    [0, 0, 0, 1, 0, 0, 0],
                    [0, 0, 0, 1, 0, 0, 0],
                    [0, 1, 1, 1, 1, 1, 0],
                    [0, 0, 0, 1, 0, 0, 0],
                    [0, 0, 0, 1, 0, 0, 0],
                    [0, 0, 0, 0, 0, 0, 0]]
        mask = [[0, 0, 0, 0, 0, 0, 0],
                [0, 0, 0, 0, 0, 0, 0],
                [0, 0, 1, 1, 1, 0, 0],
                [0, 0, 1, 0, 1, 0, 0],
                [0, 0, 1, 1, 1, 0, 0],
                [0, 0, 0, 0, 0, 0, 0],
                [0, 0, 0, 0, 0, 0, 0]]
        data = np.array([[0, 0, 0, 0, 0, 0, 0],
                         [0, 0, 0, 1, 0, 0, 0],
                         [0, 0, 1, 1, 1, 0, 0],
                         [0, 1, 1, 1, 1, 1, 0],
                         [0, 0, 1, 1, 1, 0, 0],
                         [0, 0, 0, 1, 0, 0, 0],
                         [0, 0, 0, 0, 0, 0, 0]], bool)
        out = ndimage.binary_erosion(data, struct,
                                     border_value=1, mask=mask)
        assert_array_almost_equal(out, expected)

    def test_binary_erosion35(self):
        struct = [[0, 1, 0],
                  [1, 1, 1],
                  [0, 1, 0]]
        mask = [[0, 0, 0, 0, 0, 0, 0],
                [0, 0, 0, 0, 0, 0, 0],
                [0, 0, 1, 1, 1, 0, 0],
                [0, 0, 1, 0, 1, 0, 0],
                [0, 0, 1, 1, 1, 0, 0],
                [0, 0, 0, 0, 0, 0, 0],
                [0, 0, 0, 0, 0, 0, 0]]
        data = np.array([[0, 0, 0, 1, 0, 0, 0],
                         [0, 0, 1, 1, 1, 0, 0],
                         [0, 1, 1, 1, 1, 1, 0],
                         [1, 1, 1, 1, 1, 1, 1],
                         [0, 1, 1, 1, 1, 1, 0],
                         [0, 0, 1, 1, 1, 0, 0],
                         [0, 0, 0, 1, 0, 0, 0]], bool)
        tmp = [[0, 0, 1, 0, 0, 0, 0],
               [0, 1, 1, 1, 0, 0, 0],
               [1, 1, 1, 1, 1, 0, 1],
               [0, 1, 1, 1, 0, 0, 0],
               [0, 0, 1, 0, 0, 0, 0],
               [0, 0, 0, 0, 0, 0, 0],
               [0, 0, 1, 0, 0, 0, 1]]
        expected = np.logical_and(tmp, mask)
        tmp = np.logical_and(data, np.logical_not(mask))
        expected = np.logical_or(expected, tmp)
        out = np.zeros(data.shape, bool)
        ndimage.binary_erosion(data, struct, border_value=1,
                               iterations=1, output=out,
                               origin=(-1, -1), mask=mask)
        assert_array_almost_equal(out, expected)

    def test_binary_erosion36(self):
        struct = [[0, 1, 0],
                  [1, 0, 1],
                  [0, 1, 0]]
        mask = [[0, 0, 0, 0, 0, 0, 0, 0],
                [0, 0, 0, 0, 0, 0, 0, 0],
                [0, 0, 1, 1, 1, 0, 0, 0],
                [0, 0, 1, 0, 1, 0, 0, 0],
                [0, 0, 1, 1, 1, 0, 0, 0],
                [0, 0, 1, 1, 1, 0, 0, 0],
                [0, 0, 1, 1, 1, 0, 0, 0],
                [0, 0, 0, 0, 0, 0, 0, 0]]
        tmp = [[0, 0, 0, 0, 0, 0, 0, 0],
               [0, 0, 0, 0, 0, 0, 0, 1],
               [0, 0, 0, 0, 1, 0, 0, 1],
               [0, 0, 1, 0, 0, 0, 0, 0],
               [0, 1, 0, 0, 1, 0, 0, 0],
               [0, 0, 0, 0, 0, 0, 0, 0],
               [0, 0, 0, 0, 0, 0, 0, 0],
               [0, 0, 0, 0, 0, 0, 0, 1]]
        data = np.array([[0, 0, 0, 0, 0, 0, 0, 0],
                         [0, 1, 0, 0, 0, 0, 0, 0],
                         [0, 0, 0, 0, 0, 1, 1, 1],
                         [0, 0, 1, 1, 1, 0, 1, 1],
                         [0, 0, 1, 0, 1, 1, 0, 0],
                         [0, 1, 0, 1, 1, 1, 1, 0],
                         [0, 1, 1, 0, 0, 1, 1, 0],
                         [0, 0, 0, 0, 0, 0, 0, 0]])
        expected = np.logical_and(tmp, mask)
        tmp = np.logical_and(data, np.logical_not(mask))
        expected = np.logical_or(expected, tmp)
        out = ndimage.binary_erosion(data, struct, mask=mask,
                                     border_value=1, origin=(-1, -1))
        assert_array_almost_equal(out, expected)

    def test_binary_erosion37(self):
        a = np.array([[1, 0, 1],
                      [0, 1, 0],
                      [1, 0, 1]], dtype=bool)
        b = np.zeros_like(a)
        out = ndimage.binary_erosion(a, structure=a, output=b, iterations=0,
                                     border_value=True, brute_force=True)
        assert_(out is b)
        assert_array_equal(
            ndimage.binary_erosion(a, structure=a, iterations=0,
                                   border_value=True),
            b)

    def test_binary_erosion38(self):
        data = np.array([[1, 0, 1],
                        [0, 1, 0],
                        [1, 0, 1]], dtype=bool)
        iterations = 2.0
        with assert_raises(TypeError):
            _ = ndimage.binary_erosion(data, iterations=iterations)

    def test_binary_erosion39(self):
        iterations = np.int32(3)
        struct = [[0, 1, 0],
                  [1, 1, 1],
                  [0, 1, 0]]
        expected = [[0, 0, 0, 0, 0, 0, 0],
                    [0, 0, 0, 0, 0, 0, 0],
                    [0, 0, 0, 0, 0, 0, 0],
                    [0, 0, 0, 1, 0, 0, 0],
                    [0, 0, 0, 0, 0, 0, 0],
                    [0, 0, 0, 0, 0, 0, 0],
                    [0, 0, 0, 0, 0, 0, 0]]
        data = np.array([[0, 0, 0, 1, 0, 0, 0],
                         [0, 0, 1, 1, 1, 0, 0],
                         [0, 1, 1, 1, 1, 1, 0],
                         [1, 1, 1, 1, 1, 1, 1],
                         [0, 1, 1, 1, 1, 1, 0],
                         [0, 0, 1, 1, 1, 0, 0],
                         [0, 0, 0, 1, 0, 0, 0]], bool)
        out = np.zeros(data.shape, bool)
        ndimage.binary_erosion(data, struct, border_value=1,
                               iterations=iterations, output=out)
        assert_array_almost_equal(out, expected)

    def test_binary_erosion40(self):
        iterations = np.int64(3)
        struct = [[0, 1, 0],
                  [1, 1, 1],
                  [0, 1, 0]]
        expected = [[0, 0, 0, 0, 0, 0, 0],
                    [0, 0, 0, 0, 0, 0, 0],
                    [0, 0, 0, 0, 0, 0, 0],
                    [0, 0, 0, 1, 0, 0, 0],
                    [0, 0, 0, 0, 0, 0, 0],
                    [0, 0, 0, 0, 0, 0, 0],
                    [0, 0, 0, 0, 0, 0, 0]]
        data = np.array([[0, 0, 0, 1, 0, 0, 0],
                         [0, 0, 1, 1, 1, 0, 0],
                         [0, 1, 1, 1, 1, 1, 0],
                         [1, 1, 1, 1, 1, 1, 1],
                         [0, 1, 1, 1, 1, 1, 0],
                         [0, 0, 1, 1, 1, 0, 0],
                         [0, 0, 0, 1, 0, 0, 0]], bool)
        out = np.zeros(data.shape, bool)
        ndimage.binary_erosion(data, struct, border_value=1,
                               iterations=iterations, output=out)
        assert_array_almost_equal(out, expected)

    @pytest.mark.parametrize('dtype', types)
    def test_binary_dilation01(self, dtype):
        data = np.ones([], dtype)
        out = ndimage.binary_dilation(data)
        assert_array_almost_equal(out, 1)

    @pytest.mark.parametrize('dtype', types)
    def test_binary_dilation02(self, dtype):
        data = np.zeros([], dtype)
        out = ndimage.binary_dilation(data)
        assert_array_almost_equal(out, 0)

    @pytest.mark.parametrize('dtype', types)
    def test_binary_dilation03(self, dtype):
        data = np.ones([1], dtype)
        out = ndimage.binary_dilation(data)
        assert_array_almost_equal(out, [1])

    @pytest.mark.parametrize('dtype', types)
    def test_binary_dilation04(self, dtype):
        data = np.zeros([1], dtype)
        out = ndimage.binary_dilation(data)
        assert_array_almost_equal(out, [0])

    @pytest.mark.parametrize('dtype', types)
    def test_binary_dilation05(self, dtype):
        data = np.ones([3], dtype)
        out = ndimage.binary_dilation(data)
        assert_array_almost_equal(out, [1, 1, 1])

    @pytest.mark.parametrize('dtype', types)
    def test_binary_dilation06(self, dtype):
        data = np.zeros([3], dtype)
        out = ndimage.binary_dilation(data)
        assert_array_almost_equal(out, [0, 0, 0])

    @pytest.mark.parametrize('dtype', types)
    def test_binary_dilation07(self, dtype):
        data = np.zeros([3], dtype)
        data[1] = 1
        out = ndimage.binary_dilation(data)
        assert_array_almost_equal(out, [1, 1, 1])

    @pytest.mark.parametrize('dtype', types)
    def test_binary_dilation08(self, dtype):
        data = np.zeros([5], dtype)
        data[1] = 1
        data[3] = 1
        out = ndimage.binary_dilation(data)
        assert_array_almost_equal(out, [1, 1, 1, 1, 1])

    @pytest.mark.parametrize('dtype', types)
    def test_binary_dilation09(self, dtype):
        data = np.zeros([5], dtype)
        data[1] = 1
        out = ndimage.binary_dilation(data)
        assert_array_almost_equal(out, [1, 1, 1, 0, 0])

    @pytest.mark.parametrize('dtype', types)
    def test_binary_dilation10(self, dtype):
        data = np.zeros([5], dtype)
        data[1] = 1
        out = ndimage.binary_dilation(data, origin=-1)
        assert_array_almost_equal(out, [0, 1, 1, 1, 0])

    @pytest.mark.parametrize('dtype', types)
    def test_binary_dilation11(self, dtype):
        data = np.zeros([5], dtype)
        data[1] = 1
        out = ndimage.binary_dilation(data, origin=1)
        assert_array_almost_equal(out, [1, 1, 0, 0, 0])

    @pytest.mark.parametrize('dtype', types)
    def test_binary_dilation12(self, dtype):
        data = np.zeros([5], dtype)
        data[1] = 1
        struct = [1, 0, 1]
        out = ndimage.binary_dilation(data, struct)
        assert_array_almost_equal(out, [1, 0, 1, 0, 0])

    @pytest.mark.parametrize('dtype', types)
    def test_binary_dilation13(self, dtype):
        data = np.zeros([5], dtype)
        data[1] = 1
        struct = [1, 0, 1]
        out = ndimage.binary_dilation(data, struct, border_value=1)
        assert_array_almost_equal(out, [1, 0, 1, 0, 1])

    @pytest.mark.parametrize('dtype', types)
    def test_binary_dilation14(self, dtype):
        data = np.zeros([5], dtype)
        data[1] = 1
        struct = [1, 0, 1]
        out = ndimage.binary_dilation(data, struct, origin=-1)
        assert_array_almost_equal(out, [0, 1, 0, 1, 0])

    @pytest.mark.parametrize('dtype', types)
    def test_binary_dilation15(self, dtype):
        data = np.zeros([5], dtype)
        data[1] = 1
        struct = [1, 0, 1]
        out = ndimage.binary_dilation(data, struct,
                                      origin=-1, border_value=1)
        assert_array_almost_equal(out, [1, 1, 0, 1, 0])

    @pytest.mark.parametrize('dtype', types)
    def test_binary_dilation16(self, dtype):
        data = np.ones([1, 1], dtype)
        out = ndimage.binary_dilation(data)
        assert_array_almost_equal(out, [[1]])

    @pytest.mark.parametrize('dtype', types)
    def test_binary_dilation17(self, dtype):
        data = np.zeros([1, 1], dtype)
        out = ndimage.binary_dilation(data)
        assert_array_almost_equal(out, [[0]])

    @pytest.mark.parametrize('dtype', types)
    def test_binary_dilation18(self, dtype):
        data = np.ones([1, 3], dtype)
        out = ndimage.binary_dilation(data)
        assert_array_almost_equal(out, [[1, 1, 1]])

    @pytest.mark.parametrize('dtype', types)
    def test_binary_dilation19(self, dtype):
        data = np.ones([3, 3], dtype)
        out = ndimage.binary_dilation(data)
        assert_array_almost_equal(out, [[1, 1, 1],
                                        [1, 1, 1],
                                        [1, 1, 1]])

    @pytest.mark.parametrize('dtype', types)
    def test_binary_dilation20(self, dtype):
        data = np.zeros([3, 3], dtype)
        data[1, 1] = 1
        out = ndimage.binary_dilation(data)
        assert_array_almost_equal(out, [[0, 1, 0],
                                        [1, 1, 1],
                                        [0, 1, 0]])

    @pytest.mark.parametrize('dtype', types)
    def test_binary_dilation21(self, dtype):
        struct = ndimage.generate_binary_structure(2, 2)
        data = np.zeros([3, 3], dtype)
        data[1, 1] = 1
        out = ndimage.binary_dilation(data, struct)
        assert_array_almost_equal(out, [[1, 1, 1],
                                        [1, 1, 1],
                                        [1, 1, 1]])

    @pytest.mark.parametrize('dtype', types)
    def test_binary_dilation22(self, dtype):
        expected = [[0, 1, 0, 0, 0, 0, 0, 0],
                    [1, 1, 1, 0, 0, 0, 0, 0],
                    [0, 1, 0, 0, 0, 1, 0, 0],
                    [0, 0, 0, 1, 1, 1, 1, 0],
                    [0, 0, 1, 1, 1, 1, 0, 0],
                    [0, 1, 1, 1, 1, 1, 1, 0],
                    [0, 0, 1, 0, 0, 1, 0, 0],
                    [0, 0, 0, 0, 0, 0, 0, 0]]
        data = np.array([[0, 0, 0, 0, 0, 0, 0, 0],
                         [0, 1, 0, 0, 0, 0, 0, 0],
                         [0, 0, 0, 0, 0, 0, 0, 0],
                         [0, 0, 0, 0, 0, 1, 0, 0],
                         [0, 0, 0, 1, 1, 0, 0, 0],
                         [0, 0, 1, 0, 0, 1, 0, 0],
                         [0, 0, 0, 0, 0, 0, 0, 0],
                         [0, 0, 0, 0, 0, 0, 0, 0]], dtype)
        out = ndimage.binary_dilation(data)
        assert_array_almost_equal(out, expected)

    @pytest.mark.parametrize('dtype', types)
    def test_binary_dilation23(self, dtype):
        expected = [[1, 1, 1, 1, 1, 1, 1, 1],
                    [1, 1, 1, 0, 0, 0, 0, 1],
                    [1, 1, 0, 0, 0, 1, 0, 1],
                    [1, 0, 0, 1, 1, 1, 1, 1],
                    [1, 0, 1, 1, 1, 1, 0, 1],
                    [1, 1, 1, 1, 1, 1, 1, 1],
                    [1, 0, 1, 0, 0, 1, 0, 1],
                    [1, 1, 1, 1, 1, 1, 1, 1]]
        data = np.array([[0, 0, 0, 0, 0, 0, 0, 0],
                         [0, 1, 0, 0, 0, 0, 0, 0],
                         [0, 0, 0, 0, 0, 0, 0, 0],
                         [0, 0, 0, 0, 0, 1, 0, 0],
                         [0, 0, 0, 1, 1, 0, 0, 0],
                         [0, 0, 1, 0, 0, 1, 0, 0],
                         [0, 0, 0, 0, 0, 0, 0, 0],
                         [0, 0, 0, 0, 0, 0, 0, 0]], dtype)
        out = ndimage.binary_dilation(data, border_value=1)
        assert_array_almost_equal(out, expected)

    @pytest.mark.parametrize('dtype', types)
    def test_binary_dilation24(self, dtype):
        expected = [[1, 1, 0, 0, 0, 0, 0, 0],
                    [1, 0, 0, 0, 1, 0, 0, 0],
                    [0, 0, 1, 1, 1, 1, 0, 0],
                    [0, 1, 1, 1, 1, 0, 0, 0],
                    [1, 1, 1, 1, 1, 1, 0, 0],
                    [0, 1, 0, 0, 1, 0, 0, 0],
                    [0, 0, 0, 0, 0, 0, 0, 0],
                    [0, 0, 0, 0, 0, 0, 0, 0]]
        data = np.array([[0, 0, 0, 0, 0, 0, 0, 0],
                         [0, 1, 0, 0, 0, 0, 0, 0],
                         [0, 0, 0, 0, 0, 0, 0, 0],
                         [0, 0, 0, 0, 0, 1, 0, 0],
                         [0, 0, 0, 1, 1, 0, 0, 0],
                         [0, 0, 1, 0, 0, 1, 0, 0],
                         [0, 0, 0, 0, 0, 0, 0, 0],
                         [0, 0, 0, 0, 0, 0, 0, 0]], dtype)
        out = ndimage.binary_dilation(data, origin=(1, 1))
        assert_array_almost_equal(out, expected)

    @pytest.mark.parametrize('dtype', types)
    def test_binary_dilation25(self, dtype):
        expected = [[1, 1, 0, 0, 0, 0, 1, 1],
                    [1, 0, 0, 0, 1, 0, 1, 1],
                    [0, 0, 1, 1, 1, 1, 1, 1],
                    [0, 1, 1, 1, 1, 0, 1, 1],
                    [1, 1, 1, 1, 1, 1, 1, 1],
                    [0, 1, 0, 0, 1, 0, 1, 1],
                    [1, 1, 1, 1, 1, 1, 1, 1],
                    [1, 1, 1, 1, 1, 1, 1, 1]]
        data = np.array([[0, 0, 0, 0, 0, 0, 0, 0],
                         [0, 1, 0, 0, 0, 0, 0, 0],
                         [0, 0, 0, 0, 0, 0, 0, 0],
                         [0, 0, 0, 0, 0, 1, 0, 0],
                         [0, 0, 0, 1, 1, 0, 0, 0],
                         [0, 0, 1, 0, 0, 1, 0, 0],
                         [0, 0, 0, 0, 0, 0, 0, 0],
                         [0, 0, 0, 0, 0, 0, 0, 0]], dtype)
        out = ndimage.binary_dilation(data, origin=(1, 1), border_value=1)
        assert_array_almost_equal(out, expected)

    @pytest.mark.parametrize('dtype', types)
    def test_binary_dilation26(self, dtype):
        struct = ndimage.generate_binary_structure(2, 2)
        expected = [[1, 1, 1, 0, 0, 0, 0, 0],
                    [1, 1, 1, 0, 0, 0, 0, 0],
                    [1, 1, 1, 0, 1, 1, 1, 0],
                    [0, 0, 1, 1, 1, 1, 1, 0],
                    [0, 1, 1, 1, 1, 1, 1, 0],
                    [0, 1, 1, 1, 1, 1, 1, 0],
                    [0, 1, 1, 1, 1, 1, 1, 0],
                    [0, 0, 0, 0, 0, 0, 0, 0]]
        data = np.array([[0, 0, 0, 0, 0, 0, 0, 0],
                         [0, 1, 0, 0, 0, 0, 0, 0],
                         [0, 0, 0, 0, 0, 0, 0, 0],
                         [0, 0, 0, 0, 0, 1, 0, 0],
                         [0, 0, 0, 1, 1, 0, 0, 0],
                         [0, 0, 1, 0, 0, 1, 0, 0],
                         [0, 0, 0, 0, 0, 0, 0, 0],
                         [0, 0, 0, 0, 0, 0, 0, 0]], dtype)
        out = ndimage.binary_dilation(data, struct)
        assert_array_almost_equal(out, expected)

    @pytest.mark.parametrize('dtype', types)
    def test_binary_dilation27(self, dtype):
        struct = [[0, 1],
                  [1, 1]]
        expected = [[0, 1, 0, 0, 0, 0, 0, 0],
                    [1, 1, 0, 0, 0, 0, 0, 0],
                    [0, 0, 0, 0, 0, 1, 0, 0],
                    [0, 0, 0, 1, 1, 1, 0, 0],
                    [0, 0, 1, 1, 1, 1, 0, 0],
                    [0, 1, 1, 0, 1, 1, 0, 0],
                    [0, 0, 0, 0, 0, 0, 0, 0],
                    [0, 0, 0, 0, 0, 0, 0, 0]]
        data = np.array([[0, 0, 0, 0, 0, 0, 0, 0],
                         [0, 1, 0, 0, 0, 0, 0, 0],
                         [0, 0, 0, 0, 0, 0, 0, 0],
                         [0, 0, 0, 0, 0, 1, 0, 0],
                         [0, 0, 0, 1, 1, 0, 0, 0],
                         [0, 0, 1, 0, 0, 1, 0, 0],
                         [0, 0, 0, 0, 0, 0, 0, 0],
                         [0, 0, 0, 0, 0, 0, 0, 0]], dtype)
        out = ndimage.binary_dilation(data, struct)
        assert_array_almost_equal(out, expected)

    @pytest.mark.parametrize('dtype', types)
    def test_binary_dilation28(self, dtype):
        expected = [[1, 1, 1, 1],
                    [1, 0, 0, 1],
                    [1, 0, 0, 1],
                    [1, 1, 1, 1]]
        data = np.array([[0, 0, 0, 0],
                         [0, 0, 0, 0],
                         [0, 0, 0, 0],
                         [0, 0, 0, 0]], dtype)
        out = ndimage.binary_dilation(data, border_value=1)
        assert_array_almost_equal(out, expected)

    def test_binary_dilation29(self):
        struct = [[0, 1],
                  [1, 1]]
        expected = [[0, 0, 0, 0, 0],
                    [0, 0, 0, 1, 0],
                    [0, 0, 1, 1, 0],
                    [0, 1, 1, 1, 0],
                    [0, 0, 0, 0, 0]]

        data = np.array([[0, 0, 0, 0, 0],
                         [0, 0, 0, 0, 0],
                         [0, 0, 0, 0, 0],
                         [0, 0, 0, 1, 0],
                         [0, 0, 0, 0, 0]], bool)
        out = ndimage.binary_dilation(data, struct, iterations=2)
        assert_array_almost_equal(out, expected)

    def test_binary_dilation30(self):
        struct = [[0, 1],
                  [1, 1]]
        expected = [[0, 0, 0, 0, 0],
                    [0, 0, 0, 1, 0],
                    [0, 0, 1, 1, 0],
                    [0, 1, 1, 1, 0],
                    [0, 0, 0, 0, 0]]

        data = np.array([[0, 0, 0, 0, 0],
                         [0, 0, 0, 0, 0],
                         [0, 0, 0, 0, 0],
                         [0, 0, 0, 1, 0],
                         [0, 0, 0, 0, 0]], bool)
        out = np.zeros(data.shape, bool)
        ndimage.binary_dilation(data, struct, iterations=2, output=out)
        assert_array_almost_equal(out, expected)

    def test_binary_dilation31(self):
        struct = [[0, 1],
                  [1, 1]]
        expected = [[0, 0, 0, 1, 0],
                    [0, 0, 1, 1, 0],
                    [0, 1, 1, 1, 0],
                    [1, 1, 1, 1, 0],
                    [0, 0, 0, 0, 0]]

        data = np.array([[0, 0, 0, 0, 0],
                         [0, 0, 0, 0, 0],
                         [0, 0, 0, 0, 0],
                         [0, 0, 0, 1, 0],
                         [0, 0, 0, 0, 0]], bool)
        out = ndimage.binary_dilation(data, struct, iterations=3)
        assert_array_almost_equal(out, expected)

    def test_binary_dilation32(self):
        struct = [[0, 1],
                  [1, 1]]
        expected = [[0, 0, 0, 1, 0],
                    [0, 0, 1, 1, 0],
                    [0, 1, 1, 1, 0],
                    [1, 1, 1, 1, 0],
                    [0, 0, 0, 0, 0]]

        data = np.array([[0, 0, 0, 0, 0],
                         [0, 0, 0, 0, 0],
                         [0, 0, 0, 0, 0],
                         [0, 0, 0, 1, 0],
                         [0, 0, 0, 0, 0]], bool)
        out = np.zeros(data.shape, bool)
        ndimage.binary_dilation(data, struct, iterations=3, output=out)
        assert_array_almost_equal(out, expected)

    def test_binary_dilation33(self):
        struct = [[0, 1, 0],
                  [1, 1, 1],
                  [0, 1, 0]]
        expected = np.array([[0, 1, 0, 0, 0, 0, 0, 0],
                             [0, 0, 0, 0, 0, 0, 0, 0],
                             [0, 0, 0, 0, 0, 0, 0, 0],
                             [0, 0, 0, 0, 1, 1, 0, 0],
                             [0, 0, 1, 1, 1, 0, 0, 0],
                             [0, 1, 1, 0, 1, 1, 0, 0],
                             [0, 0, 0, 0, 0, 0, 0, 0],
                             [0, 0, 0, 0, 0, 0, 0, 0]], bool)
        mask = np.array([[0, 1, 0, 0, 0, 0, 0, 0],
                         [0, 0, 0, 0, 0, 0, 0, 0],
                         [0, 0, 0, 0, 0, 0, 1, 0],
                         [0, 0, 0, 0, 1, 1, 0, 0],
                         [0, 0, 1, 1, 1, 0, 0, 0],
                         [0, 1, 1, 0, 1, 1, 0, 0],
                         [0, 0, 0, 0, 0, 0, 0, 0],
                         [0, 0, 0, 0, 0, 0, 0, 0]], bool)
        data = np.array([[0, 1, 0, 0, 0, 0, 0, 0],
                         [0, 0, 0, 0, 0, 0, 0, 0],
                         [0, 0, 0, 0, 0, 0, 0, 0],
                         [0, 0, 0, 0, 0, 0, 0, 0],
                         [0, 0, 0, 0, 0, 0, 0, 0],
                           [0, 1, 0, 0, 0, 0, 0, 0],
                         [0, 0, 0, 0, 0, 0, 0, 0],
                           [0, 0, 0, 0, 0, 0, 0, 0]], bool)

        out = ndimage.binary_dilation(data, struct, iterations=-1,
                                      mask=mask, border_value=0)
        assert_array_almost_equal(out, expected)

<<<<<<< HEAD
    def test_binary_dilation34(self):
=======
    @skip_xp_backends(
        np_only=True, reasons=['inplace output= arrays are numpy-specific'],
    )
    def test_binary_dilation34(self, xp):
        if is_cupy(xp):
            pytest.xfail("CuPy: NotImplementedError: only brute_force iteration")

>>>>>>> 91ad8138
        struct = [[0, 1, 0],
                  [1, 1, 1],
                  [0, 1, 0]]
        expected = [[0, 1, 0, 0, 0, 0, 0, 0],
                    [0, 1, 1, 0, 0, 0, 0, 0],
                    [0, 0, 1, 0, 0, 0, 0, 0],
                    [0, 0, 0, 0, 0, 0, 0, 0],
                    [0, 0, 0, 0, 0, 0, 0, 0],
                    [0, 0, 0, 0, 0, 0, 0, 0],
                    [0, 0, 0, 0, 0, 0, 0, 0],
                    [0, 0, 0, 0, 0, 0, 0, 0]]
        mask = np.array([[0, 1, 0, 0, 0, 0, 0, 0],
                         [0, 1, 1, 0, 0, 0, 0, 0],
                         [0, 0, 1, 0, 0, 0, 0, 0],
                         [0, 0, 0, 0, 0, 1, 0, 0],
                         [0, 0, 0, 1, 1, 0, 0, 0],
                         [0, 0, 1, 0, 0, 1, 0, 0],
                         [0, 0, 0, 0, 0, 0, 0, 0],
                         [0, 0, 0, 0, 0, 0, 0, 0]], bool)
        data = np.zeros(mask.shape, bool)
        out = ndimage.binary_dilation(data, struct, iterations=-1,
                                      mask=mask, border_value=1)
        assert_array_almost_equal(out, expected)

    @pytest.mark.parametrize('dtype', types)
    def test_binary_dilation35(self, dtype):
        tmp = [[1, 1, 0, 0, 0, 0, 1, 1],
               [1, 0, 0, 0, 1, 0, 1, 1],
               [0, 0, 1, 1, 1, 1, 1, 1],
               [0, 1, 1, 1, 1, 0, 1, 1],
               [1, 1, 1, 1, 1, 1, 1, 1],
               [0, 1, 0, 0, 1, 0, 1, 1],
               [1, 1, 1, 1, 1, 1, 1, 1],
               [1, 1, 1, 1, 1, 1, 1, 1]]
        data = np.array([[0, 0, 0, 0, 0, 0, 0, 0],
                         [0, 1, 0, 0, 0, 0, 0, 0],
                         [0, 0, 0, 0, 0, 0, 0, 0],
                         [0, 0, 0, 0, 0, 1, 0, 0],
                         [0, 0, 0, 1, 1, 0, 0, 0],
                         [0, 0, 1, 0, 0, 1, 0, 0],
                         [0, 0, 0, 0, 0, 0, 0, 0],
                         [0, 0, 0, 0, 0, 0, 0, 0]])
        mask = [[0, 0, 0, 0, 0, 0, 0, 0],
                [0, 0, 0, 0, 0, 0, 0, 0],
                [0, 0, 0, 0, 0, 0, 0, 0],
                [0, 0, 1, 1, 1, 1, 0, 0],
                [0, 0, 1, 1, 1, 1, 0, 0],
                [0, 0, 1, 1, 1, 1, 0, 0],
                [0, 0, 0, 0, 0, 0, 0, 0],
                [0, 0, 0, 0, 0, 0, 0, 0]]
        expected = np.logical_and(tmp, mask)
        tmp = np.logical_and(data, np.logical_not(mask))
        expected = np.logical_or(expected, tmp)
        data = np.array([[0, 0, 0, 0, 0, 0, 0, 0],
                         [0, 1, 0, 0, 0, 0, 0, 0],
                         [0, 0, 0, 0, 0, 0, 0, 0],
                         [0, 0, 0, 0, 0, 1, 0, 0],
                         [0, 0, 0, 1, 1, 0, 0, 0],
                         [0, 0, 1, 0, 0, 1, 0, 0],
                         [0, 0, 0, 0, 0, 0, 0, 0],
                         [0, 0, 0, 0, 0, 0, 0, 0]], dtype)
        out = ndimage.binary_dilation(data, mask=mask,
                                      origin=(1, 1), border_value=1)
        assert_array_almost_equal(out, expected)

    def test_binary_dilation36(self):
        # gh-21009
        data = np.zeros([], bool)
        out = ndimage.binary_dilation(data, iterations=-1)
        assert_array_almost_equal(out, 0)

    def test_binary_propagation01(self):
        struct = [[0, 1, 0],
                  [1, 1, 1],
                  [0, 1, 0]]
        expected = np.array([[0, 1, 0, 0, 0, 0, 0, 0],
                             [0, 0, 0, 0, 0, 0, 0, 0],
                             [0, 0, 0, 0, 0, 0, 0, 0],
                             [0, 0, 0, 0, 1, 1, 0, 0],
                             [0, 0, 1, 1, 1, 0, 0, 0],
                             [0, 1, 1, 0, 1, 1, 0, 0],
                             [0, 0, 0, 0, 0, 0, 0, 0],
                             [0, 0, 0, 0, 0, 0, 0, 0]], bool)
        mask = np.array([[0, 1, 0, 0, 0, 0, 0, 0],
                         [0, 0, 0, 0, 0, 0, 0, 0],
                         [0, 0, 0, 0, 0, 0, 1, 0],
                         [0, 0, 0, 0, 1, 1, 0, 0],
                         [0, 0, 1, 1, 1, 0, 0, 0],
                         [0, 1, 1, 0, 1, 1, 0, 0],
                         [0, 0, 0, 0, 0, 0, 0, 0],
                         [0, 0, 0, 0, 0, 0, 0, 0]], bool)
        data = np.array([[0, 1, 0, 0, 0, 0, 0, 0],
                         [0, 0, 0, 0, 0, 0, 0, 0],
                         [0, 0, 0, 0, 0, 0, 0, 0],
                         [0, 0, 0, 0, 0, 0, 0, 0],
                         [0, 0, 0, 0, 0, 0, 0, 0],
                         [0, 1, 0, 0, 0, 0, 0, 0],
                         [0, 0, 0, 0, 0, 0, 0, 0],
                         [0, 0, 0, 0, 0, 0, 0, 0]], bool)

        out = ndimage.binary_propagation(data, struct,
                                         mask=mask, border_value=0)
        assert_array_almost_equal(out, expected)

    def test_binary_propagation02(self):
        struct = [[0, 1, 0],
                  [1, 1, 1],
                  [0, 1, 0]]
        expected = [[0, 1, 0, 0, 0, 0, 0, 0],
                    [0, 1, 1, 0, 0, 0, 0, 0],
                    [0, 0, 1, 0, 0, 0, 0, 0],
                    [0, 0, 0, 0, 0, 0, 0, 0],
                    [0, 0, 0, 0, 0, 0, 0, 0],
                    [0, 0, 0, 0, 0, 0, 0, 0],
                    [0, 0, 0, 0, 0, 0, 0, 0],
                    [0, 0, 0, 0, 0, 0, 0, 0]]
        mask = np.array([[0, 1, 0, 0, 0, 0, 0, 0],
                         [0, 1, 1, 0, 0, 0, 0, 0],
                         [0, 0, 1, 0, 0, 0, 0, 0],
                         [0, 0, 0, 0, 0, 1, 0, 0],
                         [0, 0, 0, 1, 1, 0, 0, 0],
                         [0, 0, 1, 0, 0, 1, 0, 0],
                         [0, 0, 0, 0, 0, 0, 0, 0],
                         [0, 0, 0, 0, 0, 0, 0, 0]], bool)
        data = np.zeros(mask.shape, bool)
        out = ndimage.binary_propagation(data, struct,
                                         mask=mask, border_value=1)
        assert_array_almost_equal(out, expected)

    def test_binary_propagation03(self):
        # gh-21009
        data = np.zeros([], bool)
        expected = np.zeros([], bool)
        out = ndimage.binary_propagation(data)
        assert_array_almost_equal(out, expected)

    @pytest.mark.parametrize('dtype', types)
    def test_binary_opening01(self, dtype):
        expected = [[0, 1, 0, 0, 0, 0, 0, 0],
                    [1, 1, 1, 0, 0, 0, 0, 0],
                    [0, 1, 0, 0, 0, 1, 0, 0],
                    [0, 0, 0, 0, 1, 1, 1, 0],
                    [0, 0, 1, 0, 0, 1, 0, 0],
                    [0, 1, 1, 1, 1, 1, 1, 0],
                    [0, 0, 1, 0, 0, 1, 0, 0],
                    [0, 0, 0, 0, 0, 0, 0, 0]]
        data = np.array([[0, 1, 0, 0, 0, 0, 0, 0],
                         [1, 1, 1, 0, 0, 0, 0, 0],
                         [0, 1, 0, 0, 0, 1, 0, 0],
                         [0, 0, 0, 1, 1, 1, 1, 0],
                         [0, 0, 1, 1, 0, 1, 0, 0],
                         [0, 1, 1, 1, 1, 1, 1, 0],
                         [0, 0, 1, 0, 0, 1, 0, 0],
                         [0, 0, 0, 0, 0, 0, 0, 0]], dtype)
        out = ndimage.binary_opening(data)
        assert_array_almost_equal(out, expected)

    @pytest.mark.parametrize('dtype', types)
    def test_binary_opening02(self, dtype):
        struct = ndimage.generate_binary_structure(2, 2)
        expected = [[1, 1, 1, 0, 0, 0, 0, 0],
                    [1, 1, 1, 0, 0, 0, 0, 0],
                    [1, 1, 1, 0, 0, 0, 0, 0],
                    [0, 0, 0, 0, 0, 0, 0, 0],
                    [0, 1, 1, 1, 0, 0, 0, 0],
                    [0, 1, 1, 1, 0, 0, 0, 0],
                    [0, 1, 1, 1, 0, 0, 0, 0],
                    [0, 0, 0, 0, 0, 0, 0, 0]]
        data = np.array([[1, 1, 1, 0, 0, 0, 0, 0],
                         [1, 1, 1, 0, 0, 0, 0, 0],
                         [1, 1, 1, 1, 1, 1, 1, 0],
                         [0, 0, 1, 1, 1, 1, 1, 0],
                         [0, 1, 1, 1, 0, 1, 1, 0],
                         [0, 1, 1, 1, 1, 1, 1, 0],
                         [0, 1, 1, 1, 1, 1, 1, 0],
                         [0, 0, 0, 0, 0, 0, 0, 0]], dtype)
        out = ndimage.binary_opening(data, struct)
        assert_array_almost_equal(out, expected)

    @pytest.mark.parametrize('dtype', types)
    def test_binary_closing01(self, dtype):
        expected = [[0, 0, 0, 0, 0, 0, 0, 0],
                    [0, 1, 1, 0, 0, 0, 0, 0],
                    [0, 1, 1, 1, 0, 1, 0, 0],
                    [0, 0, 1, 1, 1, 1, 1, 0],
                    [0, 0, 1, 1, 1, 1, 0, 0],
                    [0, 1, 1, 1, 1, 1, 1, 0],
                    [0, 0, 1, 0, 0, 1, 0, 0],
                    [0, 0, 0, 0, 0, 0, 0, 0]]
        data = np.array([[0, 1, 0, 0, 0, 0, 0, 0],
                         [1, 1, 1, 0, 0, 0, 0, 0],
                         [0, 1, 0, 0, 0, 1, 0, 0],
                         [0, 0, 0, 1, 1, 1, 1, 0],
                         [0, 0, 1, 1, 0, 1, 0, 0],
                         [0, 1, 1, 1, 1, 1, 1, 0],
                         [0, 0, 1, 0, 0, 1, 0, 0],
                         [0, 0, 0, 0, 0, 0, 0, 0]], dtype)
        out = ndimage.binary_closing(data)
        assert_array_almost_equal(out, expected)

    @pytest.mark.parametrize('dtype', types)
    def test_binary_closing02(self, dtype):
        struct = ndimage.generate_binary_structure(2, 2)
        expected = [[0, 0, 0, 0, 0, 0, 0, 0],
                    [0, 1, 1, 0, 0, 0, 0, 0],
                    [0, 1, 1, 1, 1, 1, 1, 0],
                    [0, 1, 1, 1, 1, 1, 1, 0],
                    [0, 1, 1, 1, 1, 1, 1, 0],
                    [0, 1, 1, 1, 1, 1, 1, 0],
                    [0, 1, 1, 1, 1, 1, 1, 0],
                    [0, 0, 0, 0, 0, 0, 0, 0]]
        data = np.array([[1, 1, 1, 0, 0, 0, 0, 0],
                         [1, 1, 1, 0, 0, 0, 0, 0],
                         [1, 1, 1, 1, 1, 1, 1, 0],
                         [0, 0, 1, 1, 1, 1, 1, 0],
                         [0, 1, 1, 1, 0, 1, 1, 0],
                         [0, 1, 1, 1, 1, 1, 1, 0],
                         [0, 1, 1, 1, 1, 1, 1, 0],
                         [0, 0, 0, 0, 0, 0, 0, 0]], dtype)
        out = ndimage.binary_closing(data, struct)
        assert_array_almost_equal(out, expected)

    def test_binary_fill_holes01(self):
        expected = np.array([[0, 0, 0, 0, 0, 0, 0, 0],
                             [0, 0, 1, 1, 1, 1, 0, 0],
                             [0, 0, 1, 1, 1, 1, 0, 0],
                             [0, 0, 1, 1, 1, 1, 0, 0],
                             [0, 0, 1, 1, 1, 1, 0, 0],
                             [0, 0, 1, 1, 1, 1, 0, 0],
                             [0, 0, 0, 0, 0, 0, 0, 0]], bool)
        data = np.array([[0, 0, 0, 0, 0, 0, 0, 0],
                         [0, 0, 1, 1, 1, 1, 0, 0],
                         [0, 0, 1, 0, 0, 1, 0, 0],
                         [0, 0, 1, 0, 0, 1, 0, 0],
                         [0, 0, 1, 0, 0, 1, 0, 0],
                         [0, 0, 1, 1, 1, 1, 0, 0],
                         [0, 0, 0, 0, 0, 0, 0, 0]], bool)
        out = ndimage.binary_fill_holes(data)
        assert_array_almost_equal(out, expected)

    def test_binary_fill_holes02(self):
        expected = np.array([[0, 0, 0, 0, 0, 0, 0, 0],
                             [0, 0, 0, 1, 1, 0, 0, 0],
                             [0, 0, 1, 1, 1, 1, 0, 0],
                             [0, 0, 1, 1, 1, 1, 0, 0],
                             [0, 0, 1, 1, 1, 1, 0, 0],
                             [0, 0, 0, 1, 1, 0, 0, 0],
                             [0, 0, 0, 0, 0, 0, 0, 0]], bool)
        data = np.array([[0, 0, 0, 0, 0, 0, 0, 0],
                         [0, 0, 0, 1, 1, 0, 0, 0],
                         [0, 0, 1, 0, 0, 1, 0, 0],
                         [0, 0, 1, 0, 0, 1, 0, 0],
                         [0, 0, 1, 0, 0, 1, 0, 0],
                         [0, 0, 0, 1, 1, 0, 0, 0],
                         [0, 0, 0, 0, 0, 0, 0, 0]], bool)
        out = ndimage.binary_fill_holes(data)
        assert_array_almost_equal(out, expected)

    def test_binary_fill_holes03(self):
        expected = np.array([[0, 0, 0, 0, 0, 0, 0, 0],
                             [0, 0, 1, 0, 0, 0, 0, 0],
                             [0, 1, 1, 1, 0, 1, 1, 1],
                             [0, 1, 1, 1, 0, 1, 1, 1],
                             [0, 1, 1, 1, 0, 1, 1, 1],
                             [0, 0, 1, 0, 0, 1, 1, 1],
                             [0, 0, 0, 0, 0, 0, 0, 0]], bool)
        data = np.array([[0, 0, 0, 0, 0, 0, 0, 0],
                         [0, 0, 1, 0, 0, 0, 0, 0],
                         [0, 1, 0, 1, 0, 1, 1, 1],
                         [0, 1, 0, 1, 0, 1, 0, 1],
                         [0, 1, 0, 1, 0, 1, 0, 1],
                         [0, 0, 1, 0, 0, 1, 1, 1],
                         [0, 0, 0, 0, 0, 0, 0, 0]], bool)
        out = ndimage.binary_fill_holes(data)
        assert_array_almost_equal(out, expected)

    def test_grey_erosion01(self):
        array = np.array([[3, 2, 5, 1, 4],
                          [7, 6, 9, 3, 5],
                          [5, 8, 3, 7, 1]])
        footprint = [[1, 0, 1], [1, 1, 0]]
        output = ndimage.grey_erosion(array, footprint=footprint)
<<<<<<< HEAD
        assert_array_almost_equal([[2, 2, 1, 1, 1],
                                   [2, 3, 1, 3, 1],
                                   [5, 5, 3, 3, 1]], output)

    def test_grey_erosion01_overlap(self):
        array = np.array([[3, 2, 5, 1, 4],
                          [7, 6, 9, 3, 5],
                           [5, 8, 3, 7, 1]])
        footprint = [[1, 0, 1], [1, 1, 0]]
=======
        assert_array_almost_equal(output,
                                  xp.asarray([[2, 2, 1, 1, 1],
                                              [2, 3, 1, 3, 1],
                                              [5, 5, 3, 3, 1]]))

    @skip_xp_backends("jax.numpy", reasons=["output array is read-only."],
                      cpu_only=True, exceptions=['cupy', 'jax.numpy'],)
    def test_grey_erosion01_overlap(self, xp):
        if is_cupy(xp):
            pytest.xfail("https://github.com/cupy/cupy/issues/8398")

        array = xp.asarray([[3, 2, 5, 1, 4],
                            [7, 6, 9, 3, 5],
                            [5, 8, 3, 7, 1]])
        footprint = xp.asarray([[1, 0, 1], [1, 1, 0]])
>>>>>>> 91ad8138
        ndimage.grey_erosion(array, footprint=footprint, output=array)
        assert_array_almost_equal([[2, 2, 1, 1, 1],
                                   [2, 3, 1, 3, 1],
                                   [5, 5, 3, 3, 1]], array)

    def test_grey_erosion02(self):
        array = np.array([[3, 2, 5, 1, 4],
                          [7, 6, 9, 3, 5],
                          [5, 8, 3, 7, 1]])
        footprint = [[1, 0, 1], [1, 1, 0]]
        structure = [[0, 0, 0], [0, 0, 0]]
        output = ndimage.grey_erosion(array, footprint=footprint,
                                      structure=structure)
        assert_array_almost_equal([[2, 2, 1, 1, 1],
                                   [2, 3, 1, 3, 1],
                                   [5, 5, 3, 3, 1]], output)

    def test_grey_erosion03(self):
        array = np.array([[3, 2, 5, 1, 4],
                          [7, 6, 9, 3, 5],
                          [5, 8, 3, 7, 1]])
        footprint = [[1, 0, 1], [1, 1, 0]]
        structure = [[1, 1, 1], [1, 1, 1]]
        output = ndimage.grey_erosion(array, footprint=footprint,
                                      structure=structure)
        assert_array_almost_equal([[1, 1, 0, 0, 0],
                                   [1, 2, 0, 2, 0],
                                   [4, 4, 2, 2, 0]], output)

    def test_grey_dilation01(self):
        array = np.array([[3, 2, 5, 1, 4],
                          [7, 6, 9, 3, 5],
                          [5, 8, 3, 7, 1]])
        footprint = [[0, 1, 1], [1, 0, 1]]
        output = ndimage.grey_dilation(array, footprint=footprint)
        assert_array_almost_equal([[7, 7, 9, 9, 5],
                                   [7, 9, 8, 9, 7],
                                   [8, 8, 8, 7, 7]], output)

    def test_grey_dilation02(self):
        array = np.array([[3, 2, 5, 1, 4],
                          [7, 6, 9, 3, 5],
                          [5, 8, 3, 7, 1]])
        footprint = [[0, 1, 1], [1, 0, 1]]
        structure = [[0, 0, 0], [0, 0, 0]]
        output = ndimage.grey_dilation(array, footprint=footprint,
                                       structure=structure)
        assert_array_almost_equal([[7, 7, 9, 9, 5],
                                   [7, 9, 8, 9, 7],
                                   [8, 8, 8, 7, 7]], output)

    def test_grey_dilation03(self):
        array = np.array([[3, 2, 5, 1, 4],
                          [7, 6, 9, 3, 5],
                          [5, 8, 3, 7, 1]])
        footprint = [[0, 1, 1], [1, 0, 1]]
        structure = [[1, 1, 1], [1, 1, 1]]
        output = ndimage.grey_dilation(array, footprint=footprint,
                                       structure=structure)
        assert_array_almost_equal([[8, 8, 10, 10, 6],
                                   [8, 10, 9, 10, 8],
                                   [9, 9, 9, 8, 8]], output)

    def test_grey_opening01(self):
        array = np.array([[3, 2, 5, 1, 4],
                          [7, 6, 9, 3, 5],
                          [5, 8, 3, 7, 1]])
        footprint = [[1, 0, 1], [1, 1, 0]]
        tmp = ndimage.grey_erosion(array, footprint=footprint)
        expected = ndimage.grey_dilation(tmp, footprint=footprint)
        output = ndimage.grey_opening(array, footprint=footprint)
        assert_array_almost_equal(expected, output)

    def test_grey_opening02(self):
        array = np.array([[3, 2, 5, 1, 4],
                          [7, 6, 9, 3, 5],
                          [5, 8, 3, 7, 1]])
        footprint = [[1, 0, 1], [1, 1, 0]]
        structure = [[0, 0, 0], [0, 0, 0]]
        tmp = ndimage.grey_erosion(array, footprint=footprint,
                                   structure=structure)
        expected = ndimage.grey_dilation(tmp, footprint=footprint,
                                         structure=structure)
        output = ndimage.grey_opening(array, footprint=footprint,
                                      structure=structure)
        assert_array_almost_equal(expected, output)

    def test_grey_closing01(self):
        array = np.array([[3, 2, 5, 1, 4],
                          [7, 6, 9, 3, 5],
                          [5, 8, 3, 7, 1]])
        footprint = [[1, 0, 1], [1, 1, 0]]
        tmp = ndimage.grey_dilation(array, footprint=footprint)
        expected = ndimage.grey_erosion(tmp, footprint=footprint)
        output = ndimage.grey_closing(array, footprint=footprint)
        assert_array_almost_equal(expected, output)

    def test_grey_closing02(self):
        array = np.array([[3, 2, 5, 1, 4],
                          [7, 6, 9, 3, 5],
                          [5, 8, 3, 7, 1]])
        footprint = [[1, 0, 1], [1, 1, 0]]
        structure = [[0, 0, 0], [0, 0, 0]]
        tmp = ndimage.grey_dilation(array, footprint=footprint,
                                    structure=structure)
        expected = ndimage.grey_erosion(tmp, footprint=footprint,
                                        structure=structure)
        output = ndimage.grey_closing(array, footprint=footprint,
                                      structure=structure)
        assert_array_almost_equal(expected, output)

    def test_morphological_gradient01(self):
        array = np.array([[3, 2, 5, 1, 4],
                          [7, 6, 9, 3, 5],
                          [5, 8, 3, 7, 1]])
        footprint = [[1, 0, 1], [1, 1, 0]]
        structure = [[0, 0, 0], [0, 0, 0]]
        tmp1 = ndimage.grey_dilation(array, footprint=footprint,
                                     structure=structure)
        tmp2 = ndimage.grey_erosion(array, footprint=footprint,
                                    structure=structure)
        expected = tmp1 - tmp2
        output = np.zeros(array.shape, array.dtype)
        ndimage.morphological_gradient(array, footprint=footprint,
                                       structure=structure, output=output)
        assert_array_almost_equal(expected, output)

    def test_morphological_gradient02(self):
        array = np.array([[3, 2, 5, 1, 4],
                          [7, 6, 9, 3, 5],
                          [5, 8, 3, 7, 1]])
        footprint = [[1, 0, 1], [1, 1, 0]]
        structure = [[0, 0, 0], [0, 0, 0]]
        tmp1 = ndimage.grey_dilation(array, footprint=footprint,
                                     structure=structure)
        tmp2 = ndimage.grey_erosion(array, footprint=footprint,
                                    structure=structure)
        expected = tmp1 - tmp2
        output = ndimage.morphological_gradient(array, footprint=footprint,
                                                structure=structure)
        assert_array_almost_equal(expected, output)

    def test_morphological_laplace01(self):
        array = np.array([[3, 2, 5, 1, 4],
                          [7, 6, 9, 3, 5],
                          [5, 8, 3, 7, 1]])
        footprint = [[1, 0, 1], [1, 1, 0]]
        structure = [[0, 0, 0], [0, 0, 0]]
        tmp1 = ndimage.grey_dilation(array, footprint=footprint,
                                     structure=structure)
        tmp2 = ndimage.grey_erosion(array, footprint=footprint,
                                    structure=structure)
        expected = tmp1 + tmp2 - 2 * array
        output = np.zeros(array.shape, array.dtype)
        ndimage.morphological_laplace(array, footprint=footprint,
                                      structure=structure, output=output)
        assert_array_almost_equal(expected, output)

    def test_morphological_laplace02(self):
        array = np.array([[3, 2, 5, 1, 4],
                          [7, 6, 9, 3, 5],
                          [5, 8, 3, 7, 1]])
        footprint = [[1, 0, 1], [1, 1, 0]]
        structure = [[0, 0, 0], [0, 0, 0]]
        tmp1 = ndimage.grey_dilation(array, footprint=footprint,
                                     structure=structure)
        tmp2 = ndimage.grey_erosion(array, footprint=footprint,
                                    structure=structure)
        expected = tmp1 + tmp2 - 2 * array
        output = ndimage.morphological_laplace(array, footprint=footprint,
                                               structure=structure)
        assert_array_almost_equal(expected, output)

<<<<<<< HEAD
    def test_white_tophat01(self):
        array = np.array([[3, 2, 5, 1, 4],
                          [7, 6, 9, 3, 5],
                          [5, 8, 3, 7, 1]])
        footprint = [[1, 0, 1], [1, 1, 0]]
        structure = [[0, 0, 0], [0, 0, 0]]
=======
    @skip_xp_backends("jax.numpy", reasons=["output array is read-only."],
                      cpu_only=True, exceptions=['cupy', 'jax.numpy'],)
    def test_white_tophat01(self, xp):
        array = xp.asarray([[3, 2, 5, 1, 4],
                            [7, 6, 9, 3, 5],
                            [5, 8, 3, 7, 1]])
        footprint = xp.asarray([[1, 0, 1], [1, 1, 0]])
        structure = xp.asarray([[0, 0, 0], [0, 0, 0]])
>>>>>>> 91ad8138
        tmp = ndimage.grey_opening(array, footprint=footprint,
                                   structure=structure)
        expected = array - tmp
        output = np.zeros(array.shape, array.dtype)
        ndimage.white_tophat(array, footprint=footprint,
                             structure=structure, output=output)
        assert_array_almost_equal(expected, output)

    def test_white_tophat02(self):
        array = np.array([[3, 2, 5, 1, 4],
                          [7, 6, 9, 3, 5],
                          [5, 8, 3, 7, 1]])
        footprint = [[1, 0, 1], [1, 1, 0]]
        structure = [[0, 0, 0], [0, 0, 0]]
        tmp = ndimage.grey_opening(array, footprint=footprint,
                                   structure=structure)
        expected = array - tmp
        output = ndimage.white_tophat(array, footprint=footprint,
                                      structure=structure)
        assert_array_almost_equal(expected, output)

    def test_white_tophat03(self):
        array = np.array([[1, 0, 0, 0, 0, 0, 0],
                          [0, 1, 1, 1, 1, 1, 0],
                          [0, 1, 1, 1, 1, 1, 0],
                          [0, 1, 1, 1, 1, 1, 0],
                          [0, 1, 1, 1, 0, 1, 0],
                          [0, 1, 1, 1, 1, 1, 0],
                          [0, 0, 0, 0, 0, 0, 1]], dtype=np.bool_)
        structure = np.ones((3, 3), dtype=np.bool_)
        expected = np.array([[0, 1, 1, 0, 0, 0, 0],
                             [1, 0, 0, 1, 1, 1, 0],
                             [1, 0, 0, 1, 1, 1, 0],
                             [0, 1, 1, 0, 0, 0, 1],
                             [0, 1, 1, 0, 1, 0, 1],
                             [0, 1, 1, 0, 0, 0, 1],
                             [0, 0, 0, 1, 1, 1, 1]], dtype=np.bool_)

        output = ndimage.white_tophat(array, structure=structure)
<<<<<<< HEAD
        assert_array_equal(expected, output)
=======
        xp_assert_equal(expected, output)

    @skip_xp_backends("jax.numpy", reasons=["output array is read-only."],
                      cpu_only=True, exceptions=['cupy', 'jax.numpy'],)
    def test_white_tophat04(self, xp):
        array = np.eye(5, dtype=bool)
        structure = np.ones((3, 3), dtype=bool)
>>>>>>> 91ad8138

    def test_white_tophat04(self):
        array = np.eye(5, dtype=np.bool_)
        structure = np.ones((3, 3), dtype=np.bool_)

        # Check that type mismatch is properly handled
        output = np.empty_like(array, dtype=np.float64)
        ndimage.white_tophat(array, structure=structure, output=output)

<<<<<<< HEAD
    def test_black_tophat01(self):
        array = np.array([[3, 2, 5, 1, 4],
                          [7, 6, 9, 3, 5],
                          [5, 8, 3, 7, 1]])
        footprint = [[1, 0, 1], [1, 1, 0]]
        structure = [[0, 0, 0], [0, 0, 0]]
=======
    @skip_xp_backends("jax.numpy", reasons=["output array is read-only."],
                      cpu_only=True, exceptions=['cupy', 'jax.numpy'],)
    def test_black_tophat01(self, xp):
        array = xp.asarray([[3, 2, 5, 1, 4],
                            [7, 6, 9, 3, 5],
                            [5, 8, 3, 7, 1]])
        footprint = xp.asarray([[1, 0, 1], [1, 1, 0]])
        structure = xp.asarray([[0, 0, 0], [0, 0, 0]])
>>>>>>> 91ad8138
        tmp = ndimage.grey_closing(array, footprint=footprint,
                                   structure=structure)
        expected = tmp - array
        output = np.zeros(array.shape, array.dtype)
        ndimage.black_tophat(array, footprint=footprint,
                             structure=structure, output=output)
        assert_array_almost_equal(expected, output)

    def test_black_tophat02(self):
        array = np.array([[3, 2, 5, 1, 4],
                          [7, 6, 9, 3, 5],
                          [5, 8, 3, 7, 1]])
        footprint = [[1, 0, 1], [1, 1, 0]]
        structure = [[0, 0, 0], [0, 0, 0]]
        tmp = ndimage.grey_closing(array, footprint=footprint,
                                   structure=structure)
        expected = tmp - array
        output = ndimage.black_tophat(array, footprint=footprint,
                                      structure=structure)
        assert_array_almost_equal(expected, output)

    def test_black_tophat03(self):
        array = np.array([[1, 0, 0, 0, 0, 0, 0],
                          [0, 1, 1, 1, 1, 1, 0],
                          [0, 1, 1, 1, 1, 1, 0],
                          [0, 1, 1, 1, 1, 1, 0],
                          [0, 1, 1, 1, 0, 1, 0],
                          [0, 1, 1, 1, 1, 1, 0],
                          [0, 0, 0, 0, 0, 0, 1]], dtype=np.bool_)
        structure = np.ones((3, 3), dtype=np.bool_)
        expected = np.array([[0, 1, 1, 1, 1, 1, 1],
                             [1, 0, 0, 0, 0, 0, 1],
                             [1, 0, 0, 0, 0, 0, 1],
                             [1, 0, 0, 0, 0, 0, 1],
                             [1, 0, 0, 0, 1, 0, 1],
                             [1, 0, 0, 0, 0, 0, 1],
                             [1, 1, 1, 1, 1, 1, 0]], dtype=np.bool_)

        output = ndimage.black_tophat(array, structure=structure)
        assert_array_equal(expected, output)

<<<<<<< HEAD
    def test_black_tophat04(self):
        array = np.eye(5, dtype=np.bool_)
        structure = np.ones((3, 3), dtype=np.bool_)
=======
    @skip_xp_backends("jax.numpy", reasons=["output array is read-only."],
                      cpu_only=True, exceptions=['cupy', 'jax.numpy'],)
    def test_black_tophat04(self, xp):
        array = xp.asarray(np.eye(5, dtype=bool))
        structure = xp.asarray(np.ones((3, 3), dtype=bool))
>>>>>>> 91ad8138

        # Check that type mismatch is properly handled
        output = np.empty_like(array, dtype=np.float64)
        ndimage.black_tophat(array, structure=structure, output=output)

    @pytest.mark.parametrize('dtype', types)
    def test_hit_or_miss01(self, dtype):
        struct = [[0, 1, 0],
                  [1, 1, 1],
                  [0, 1, 0]]
        expected = [[0, 0, 0, 0, 0],
                    [0, 1, 0, 0, 0],
                    [0, 0, 0, 0, 0],
                    [0, 0, 0, 0, 0],
                    [0, 0, 0, 0, 0],
                    [0, 0, 0, 0, 0],
                    [0, 0, 0, 0, 0],
                    [0, 0, 0, 0, 0]]
        data = np.array([[0, 1, 0, 0, 0],
                         [1, 1, 1, 0, 0],
                         [0, 1, 0, 1, 1],
                         [0, 0, 1, 1, 1],
                         [0, 1, 1, 1, 0],
                         [0, 1, 1, 1, 1],
                         [0, 1, 1, 1, 1],
                         [0, 0, 0, 0, 0]], dtype)
        out = np.zeros(data.shape, bool)
        ndimage.binary_hit_or_miss(data, struct, output=out)
        assert_array_almost_equal(expected, out)

    @pytest.mark.parametrize('dtype', types)
    def test_hit_or_miss02(self, dtype):
        struct = [[0, 1, 0],
                  [1, 1, 1],
                  [0, 1, 0]]
        expected = [[0, 0, 0, 0, 0, 0, 0, 0],
                    [0, 1, 0, 0, 0, 0, 0, 0],
                    [0, 0, 0, 0, 0, 0, 0, 0],
                    [0, 0, 0, 0, 0, 0, 0, 0]]
        data = np.array([[0, 1, 0, 0, 1, 1, 1, 0],
                         [1, 1, 1, 0, 0, 1, 0, 0],
                         [0, 1, 0, 1, 1, 1, 1, 0],
                         [0, 0, 0, 0, 0, 0, 0, 0]], dtype)
        out = ndimage.binary_hit_or_miss(data, struct)
        assert_array_almost_equal(expected, out)

    @pytest.mark.parametrize('dtype', types)
    def test_hit_or_miss03(self, dtype):
        struct1 = [[0, 0, 0],
                   [1, 1, 1],
                   [0, 0, 0]]
        struct2 = [[1, 1, 1],
                   [0, 0, 0],
                   [1, 1, 1]]
        expected = [[0, 0, 0, 0, 0, 1, 0, 0],
                    [0, 0, 0, 0, 0, 0, 0, 0],
                    [0, 0, 0, 0, 0, 0, 0, 0],
                    [0, 0, 0, 0, 0, 0, 0, 0],
                    [0, 0, 0, 0, 0, 0, 0, 0],
                    [0, 0, 0, 0, 0, 0, 0, 0],
                    [0, 0, 1, 0, 0, 0, 0, 0],
                    [0, 0, 0, 0, 0, 0, 0, 0]]
        data = np.array([[0, 1, 0, 0, 1, 1, 1, 0],
                         [1, 1, 1, 0, 0, 0, 0, 0],
                         [0, 1, 0, 1, 1, 1, 1, 0],
                         [0, 0, 1, 1, 1, 1, 1, 0],
                         [0, 1, 1, 1, 0, 1, 1, 0],
                         [0, 0, 0, 0, 1, 1, 1, 0],
                         [0, 1, 1, 1, 1, 1, 1, 0],
                         [0, 0, 0, 0, 0, 0, 0, 0]], dtype)
        out = ndimage.binary_hit_or_miss(data, struct1, struct2)
        assert_array_almost_equal(expected, out)


class TestDilateFix:

    def setup_method(self):
        # dilation related setup
        self.array = np.array([[0, 0, 0, 0, 0],
                               [0, 0, 0, 0, 0],
                               [0, 0, 0, 1, 0],
                               [0, 0, 1, 1, 0],
                               [0, 0, 0, 0, 0]], dtype=np.uint8)

        self.sq3x3 = np.ones((3, 3))
        dilated3x3 = ndimage.binary_dilation(self.array, structure=self.sq3x3)
        self.dilated3x3 = dilated3x3.view(np.uint8)

    def test_dilation_square_structure(self):
        result = ndimage.grey_dilation(self.array, structure=self.sq3x3)
        # +1 accounts for difference between grey and binary dilation
        assert_array_almost_equal(result, self.dilated3x3 + 1)

    def test_dilation_scalar_size(self):
        result = ndimage.grey_dilation(self.array, size=3)
        assert_array_almost_equal(result, self.dilated3x3)


class TestBinaryOpeningClosing:

    def setup_method(self):
        a = np.zeros((5, 5), dtype=bool)
        a[1:4, 1:4] = True
        a[4, 4] = True
        self.array = a
        self.sq3x3 = np.ones((3, 3))
        self.opened_old = ndimage.binary_opening(self.array, self.sq3x3,
                                                 1, None, 0)
        self.closed_old = ndimage.binary_closing(self.array, self.sq3x3,
                                                 1, None, 0)

    def test_opening_new_arguments(self):
        opened_new = ndimage.binary_opening(self.array, self.sq3x3, 1, None,
                                            0, None, 0, False)
        assert_array_equal(opened_new, self.opened_old)

    def test_closing_new_arguments(self):
        closed_new = ndimage.binary_closing(self.array, self.sq3x3, 1, None,
                                            0, None, 0, False)
        assert_array_equal(closed_new, self.closed_old)


def test_binary_erosion_noninteger_iterations():
    # regression test for gh-9905, gh-9909: ValueError for
    # non integer iterations
    data = np.ones([1])
    assert_raises(TypeError, ndimage.binary_erosion, data, iterations=0.5)
    assert_raises(TypeError, ndimage.binary_erosion, data, iterations=1.5)


def test_binary_dilation_noninteger_iterations():
    # regression test for gh-9905, gh-9909: ValueError for
    # non integer iterations
    data = np.ones([1])
    assert_raises(TypeError, ndimage.binary_dilation, data, iterations=0.5)
    assert_raises(TypeError, ndimage.binary_dilation, data, iterations=1.5)


def test_binary_opening_noninteger_iterations():
    # regression test for gh-9905, gh-9909: ValueError for
    # non integer iterations
    data = np.ones([1])
    assert_raises(TypeError, ndimage.binary_opening, data, iterations=0.5)
    assert_raises(TypeError, ndimage.binary_opening, data, iterations=1.5)


def test_binary_closing_noninteger_iterations():
    # regression test for gh-9905, gh-9909: ValueError for
    # non integer iterations
    data = np.ones([1])
    assert_raises(TypeError, ndimage.binary_closing, data, iterations=0.5)
    assert_raises(TypeError, ndimage.binary_closing, data, iterations=1.5)


def test_binary_closing_noninteger_brute_force_passes_when_true():
    # regression test for gh-9905, gh-9909: ValueError for
    # non integer iterations
    data = np.ones([1])

    assert ndimage.binary_erosion(
        data, iterations=2, brute_force=1.5
    ) == ndimage.binary_erosion(data, iterations=2, brute_force=bool(1.5))
    assert ndimage.binary_erosion(
        data, iterations=2, brute_force=0.0
    ) == ndimage.binary_erosion(data, iterations=2, brute_force=bool(0.0))


@pytest.mark.parametrize(
    'function',
    ['binary_erosion', 'binary_dilation', 'binary_opening', 'binary_closing'],
)
@pytest.mark.parametrize('iterations', [1, 5])
@pytest.mark.parametrize('brute_force', [False, True])
def test_binary_input_as_output(function, iterations, brute_force):
    rstate = np.random.RandomState(123)
    data = rstate.randint(low=0, high=2, size=100).astype(bool)
    ndi_func = getattr(ndimage, function)

    # input data is not modified
    data_orig = data.copy()
    expected = ndi_func(data, brute_force=brute_force, iterations=iterations)
    assert_array_equal(data, data_orig)

    # data should now contain the expected result
    ndi_func(data, brute_force=brute_force, iterations=iterations, output=data)
    assert_array_equal(expected, data)


def test_binary_hit_or_miss_input_as_output():
    rstate = np.random.RandomState(123)
    data = rstate.randint(low=0, high=2, size=100).astype(bool)

    # input data is not modified
    data_orig = data.copy()
    expected = ndimage.binary_hit_or_miss(data)
    assert_array_equal(data, data_orig)

    # data should now contain the expected result
    ndimage.binary_hit_or_miss(data, output=data)
    assert_array_equal(expected, data)


def test_distance_transform_cdt_invalid_metric():
    msg = 'invalid metric provided'
    with pytest.raises(ValueError, match=msg):
        ndimage.distance_transform_cdt(np.ones((5, 5)),
                                       metric="garbage")<|MERGE_RESOLUTION|>--- conflicted
+++ resolved
@@ -8,14 +8,11 @@
 
 from . import types
 
-<<<<<<< HEAD
-=======
 from scipy.conftest import array_api_compatible
 skip_xp_backends = pytest.mark.skip_xp_backends
 pytestmark = [array_api_compatible, pytest.mark.usefixtures("skip_xp_backends"),
               skip_xp_backends(cpu_only=True, exceptions=['cupy', 'jax.numpy'],)]
 
->>>>>>> 91ad8138
 
 class TestNdimageMorphology:
 
@@ -1636,9 +1633,6 @@
                                       mask=mask, border_value=0)
         assert_array_almost_equal(out, expected)
 
-<<<<<<< HEAD
-    def test_binary_dilation34(self):
-=======
     @skip_xp_backends(
         np_only=True, reasons=['inplace output= arrays are numpy-specific'],
     )
@@ -1646,7 +1640,6 @@
         if is_cupy(xp):
             pytest.xfail("CuPy: NotImplementedError: only brute_force iteration")
 
->>>>>>> 91ad8138
         struct = [[0, 1, 0],
                   [1, 1, 1],
                   [0, 1, 0]]
@@ -1929,17 +1922,6 @@
                           [5, 8, 3, 7, 1]])
         footprint = [[1, 0, 1], [1, 1, 0]]
         output = ndimage.grey_erosion(array, footprint=footprint)
-<<<<<<< HEAD
-        assert_array_almost_equal([[2, 2, 1, 1, 1],
-                                   [2, 3, 1, 3, 1],
-                                   [5, 5, 3, 3, 1]], output)
-
-    def test_grey_erosion01_overlap(self):
-        array = np.array([[3, 2, 5, 1, 4],
-                          [7, 6, 9, 3, 5],
-                           [5, 8, 3, 7, 1]])
-        footprint = [[1, 0, 1], [1, 1, 0]]
-=======
         assert_array_almost_equal(output,
                                   xp.asarray([[2, 2, 1, 1, 1],
                                               [2, 3, 1, 3, 1],
@@ -1955,7 +1937,6 @@
                             [7, 6, 9, 3, 5],
                             [5, 8, 3, 7, 1]])
         footprint = xp.asarray([[1, 0, 1], [1, 1, 0]])
->>>>>>> 91ad8138
         ndimage.grey_erosion(array, footprint=footprint, output=array)
         assert_array_almost_equal([[2, 2, 1, 1, 1],
                                    [2, 3, 1, 3, 1],
@@ -2129,14 +2110,6 @@
                                                structure=structure)
         assert_array_almost_equal(expected, output)
 
-<<<<<<< HEAD
-    def test_white_tophat01(self):
-        array = np.array([[3, 2, 5, 1, 4],
-                          [7, 6, 9, 3, 5],
-                          [5, 8, 3, 7, 1]])
-        footprint = [[1, 0, 1], [1, 1, 0]]
-        structure = [[0, 0, 0], [0, 0, 0]]
-=======
     @skip_xp_backends("jax.numpy", reasons=["output array is read-only."],
                       cpu_only=True, exceptions=['cupy', 'jax.numpy'],)
     def test_white_tophat01(self, xp):
@@ -2145,7 +2118,6 @@
                             [5, 8, 3, 7, 1]])
         footprint = xp.asarray([[1, 0, 1], [1, 1, 0]])
         structure = xp.asarray([[0, 0, 0], [0, 0, 0]])
->>>>>>> 91ad8138
         tmp = ndimage.grey_opening(array, footprint=footprint,
                                    structure=structure)
         expected = array - tmp
@@ -2185,34 +2157,21 @@
                              [0, 0, 0, 1, 1, 1, 1]], dtype=np.bool_)
 
         output = ndimage.white_tophat(array, structure=structure)
-<<<<<<< HEAD
         assert_array_equal(expected, output)
-=======
-        xp_assert_equal(expected, output)
 
     @skip_xp_backends("jax.numpy", reasons=["output array is read-only."],
                       cpu_only=True, exceptions=['cupy', 'jax.numpy'],)
     def test_white_tophat04(self, xp):
         array = np.eye(5, dtype=bool)
         structure = np.ones((3, 3), dtype=bool)
->>>>>>> 91ad8138
-
-    def test_white_tophat04(self):
-        array = np.eye(5, dtype=np.bool_)
-        structure = np.ones((3, 3), dtype=np.bool_)
+
+        array = xp.asarray(array)
+        structure = xp.asarray(structure)
 
         # Check that type mismatch is properly handled
         output = np.empty_like(array, dtype=np.float64)
         ndimage.white_tophat(array, structure=structure, output=output)
 
-<<<<<<< HEAD
-    def test_black_tophat01(self):
-        array = np.array([[3, 2, 5, 1, 4],
-                          [7, 6, 9, 3, 5],
-                          [5, 8, 3, 7, 1]])
-        footprint = [[1, 0, 1], [1, 1, 0]]
-        structure = [[0, 0, 0], [0, 0, 0]]
-=======
     @skip_xp_backends("jax.numpy", reasons=["output array is read-only."],
                       cpu_only=True, exceptions=['cupy', 'jax.numpy'],)
     def test_black_tophat01(self, xp):
@@ -2221,7 +2180,6 @@
                             [5, 8, 3, 7, 1]])
         footprint = xp.asarray([[1, 0, 1], [1, 1, 0]])
         structure = xp.asarray([[0, 0, 0], [0, 0, 0]])
->>>>>>> 91ad8138
         tmp = ndimage.grey_closing(array, footprint=footprint,
                                    structure=structure)
         expected = tmp - array
@@ -2263,17 +2221,11 @@
         output = ndimage.black_tophat(array, structure=structure)
         assert_array_equal(expected, output)
 
-<<<<<<< HEAD
-    def test_black_tophat04(self):
-        array = np.eye(5, dtype=np.bool_)
-        structure = np.ones((3, 3), dtype=np.bool_)
-=======
     @skip_xp_backends("jax.numpy", reasons=["output array is read-only."],
                       cpu_only=True, exceptions=['cupy', 'jax.numpy'],)
     def test_black_tophat04(self, xp):
         array = xp.asarray(np.eye(5, dtype=bool))
         structure = xp.asarray(np.ones((3, 3), dtype=bool))
->>>>>>> 91ad8138
 
         # Check that type mismatch is properly handled
         output = np.empty_like(array, dtype=np.float64)
