--- conflicted
+++ resolved
@@ -10,15 +10,12 @@
 
 from . import types
 
-<<<<<<< HEAD
-=======
 from scipy.conftest import array_api_compatible
 skip_xp_backends = pytest.mark.skip_xp_backends
 pytestmark = [array_api_compatible, pytest.mark.usefixtures("skip_xp_backends"),
               skip_xp_backends(cpu_only=True, exceptions=['cupy', 'jax.numpy'],)]
 
 
->>>>>>> 91ad8138
 eps = 1e-12
 
 ndimage_to_numpy_mode = {
@@ -33,11 +30,8 @@
 
 class TestBoundaries:
 
-<<<<<<< HEAD
-=======
     @skip_xp_backends("cupy", ["CuPy does not have geometric_transform"],
                       cpu_only=True, exceptions=['cupy', 'jax.numpy'],)
->>>>>>> 91ad8138
     @pytest.mark.parametrize(
         'mode, expected_value',
         [('nearest', [1.5, 2.5, 3.5, 4, 4, 4, 4]),
@@ -58,11 +52,8 @@
             ndimage.geometric_transform(data, shift, cval=-1, mode=mode,
                                         output_shape=(7,), order=1))
 
-<<<<<<< HEAD
-=======
     @skip_xp_backends("cupy", ["CuPy does not have geometric_transform"],
                       cpu_only=True, exceptions=['cupy', 'jax.numpy'],)
->>>>>>> 91ad8138
     @pytest.mark.parametrize(
         'mode, expected_value',
         [('nearest', [1, 1, 2, 3]),
@@ -103,12 +94,6 @@
         atol = 1e-5 if mode == 'grid-constant' else 1e-12
         assert_allclose(y, expected, rtol=1e-7, atol=atol)
 
-<<<<<<< HEAD
-    @pytest.mark.parametrize('order', range(2, 6))
-    @pytest.mark.parametrize('dtype', types)
-    def test_spline01(self, dtype, order):
-        data = np.ones([], dtype)
-=======
 
 @pytest.mark.parametrize('order', range(2, 6))
 @pytest.mark.parametrize('dtype', types)
@@ -117,71 +102,37 @@
     def test_spline01(self, dtype, order, xp):
         dtype = getattr(xp, dtype)
         data = xp.ones([], dtype=dtype)
->>>>>>> 91ad8138
         out = ndimage.spline_filter(data, order=order)
         assert_array_almost_equal(out, 1)
 
-<<<<<<< HEAD
-    @pytest.mark.parametrize('order', range(2, 6))
-    @pytest.mark.parametrize('dtype', types)
-    def test_spline02(self, dtype, order):
-        data = np.array([1], dtype)
-=======
     def test_spline02(self, dtype, order, xp):
         dtype = getattr(xp, dtype)
         data = xp.asarray([1], dtype=dtype)
->>>>>>> 91ad8138
         out = ndimage.spline_filter(data, order=order)
         assert_array_almost_equal(out, [1])
 
-<<<<<<< HEAD
-    @pytest.mark.parametrize('order', range(2, 6))
-    @pytest.mark.parametrize('dtype', types)
-    def test_spline03(self, dtype, order):
-        data = np.ones([], dtype)
-=======
     @skip_xp_backends(np_only=True, reasons=['output=dtype is numpy-specific'])
     def test_spline03(self, dtype, order, xp):
         dtype = getattr(xp, dtype)
         data = xp.ones([], dtype=dtype)
->>>>>>> 91ad8138
         out = ndimage.spline_filter(data, order, output=dtype)
         assert_array_almost_equal(out, 1)
 
-<<<<<<< HEAD
-    @pytest.mark.parametrize('order', range(2, 6))
-    @pytest.mark.parametrize('dtype', types)
-    def test_spline04(self, dtype, order):
-        data = np.ones([4], dtype)
-=======
     def test_spline04(self, dtype, order, xp):
         dtype = getattr(xp, dtype)
         data = xp.ones([4], dtype=dtype)
->>>>>>> 91ad8138
         out = ndimage.spline_filter(data, order)
         assert_array_almost_equal(out, [1, 1, 1, 1])
 
-<<<<<<< HEAD
-    @pytest.mark.parametrize('order', range(2, 6))
-    @pytest.mark.parametrize('dtype', types)
-    def test_spline05(self, dtype, order):
-        data = np.ones([4, 4], dtype)
-=======
     def test_spline05(self, dtype, order, xp):
         dtype = getattr(xp, dtype)
         data = xp.ones([4, 4], dtype=dtype)
->>>>>>> 91ad8138
         out = ndimage.spline_filter(data, order=order)
         assert_array_almost_equal(out, [[1, 1, 1, 1],
                                         [1, 1, 1, 1],
                                         [1, 1, 1, 1],
                                         [1, 1, 1, 1]])
 
-<<<<<<< HEAD
-    @pytest.mark.parametrize('order', range(0, 6))
-    def test_geometric_transform01(self, order):
-        data = np.array([1])
-=======
 
 @skip_xp_backends("cupy", ["CuPy does not have geometric_transform"],
                   cpu_only=True, exceptions=['cupy', 'jax.numpy'],)
@@ -190,7 +141,6 @@
 
     def test_geometric_transform01(self, order, xp):
         data = xp.asarray([1])
->>>>>>> 91ad8138
 
         def mapping(x):
             return x
@@ -199,14 +149,8 @@
                                           order=order)
         assert_array_almost_equal(out, [1])
 
-<<<<<<< HEAD
-    @pytest.mark.parametrize('order', range(0, 6))
-    def test_geometric_transform02(self, order):
-        data = np.ones([4])
-=======
     def test_geometric_transform02(self, order, xp):
         data = xp.ones([4])
->>>>>>> 91ad8138
 
         def mapping(x):
             return x
@@ -215,14 +159,8 @@
                                           order=order)
         assert_array_almost_equal(out, [1, 1, 1, 1])
 
-<<<<<<< HEAD
-    @pytest.mark.parametrize('order', range(0, 6))
-    def test_geometric_transform03(self, order):
-        data = np.ones([4])
-=======
     def test_geometric_transform03(self, order, xp):
         data = xp.ones([4])
->>>>>>> 91ad8138
 
         def mapping(x):
             return (x[0] - 1,)
@@ -231,35 +169,15 @@
                                           order=order)
         assert_array_almost_equal(out, [0, 1, 1, 1])
 
-<<<<<<< HEAD
-    @pytest.mark.parametrize('order', range(0, 6))
-    def test_geometric_transform04(self, order):
-        data = np.array([4, 1, 3, 2])
-=======
     def test_geometric_transform04(self, order, xp):
         data = xp.asarray([4, 1, 3, 2])
->>>>>>> 91ad8138
 
         def mapping(x):
             return (x[0] - 1,)
 
         out = ndimage.geometric_transform(data, mapping, data.shape,
                                           order=order)
-<<<<<<< HEAD
         assert_array_almost_equal(out, [0, 4, 1, 3])
-
-    @pytest.mark.parametrize('order', range(0, 6))
-    @pytest.mark.parametrize('dtype', [np.float64, np.complex128])
-    def test_geometric_transform05(self, order, dtype):
-        data = np.array([[1, 1, 1, 1],
-                         [1, 1, 1, 1],
-                         [1, 1, 1, 1]], dtype=dtype)
-        expected = np.array([[0, 1, 1, 1],
-                             [0, 1, 1, 1],
-                             [0, 1, 1, 1]], dtype=dtype)
-        if data.dtype.kind == 'c':
-=======
-        assert_array_almost_equal(out, xp.asarray([0, 4, 1, 3], dtype=out.dtype))
 
     @pytest.mark.parametrize('dtype', ["float64", "complex128"])
     def test_geometric_transform05(self, order, dtype, xp):
@@ -273,7 +191,6 @@
 
         isdtype = array_namespace(data).isdtype
         if isdtype(data.dtype, 'complex floating'):
->>>>>>> 91ad8138
             data -= 1j * data
             expected -= 1j * expected
 
@@ -284,18 +201,10 @@
                                           order=order)
         assert_array_almost_equal(out, expected)
 
-<<<<<<< HEAD
-    @pytest.mark.parametrize('order', range(0, 6))
-    def test_geometric_transform06(self, order):
-        data = np.array([[4, 1, 3, 2],
-                         [7, 6, 8, 5],
-                         [3, 5, 3, 6]])
-=======
     def test_geometric_transform06(self, order, xp):
         data = xp.asarray([[4, 1, 3, 2],
                            [7, 6, 8, 5],
                            [3, 5, 3, 6]])
->>>>>>> 91ad8138
 
         def mapping(x):
             return (x[0], x[1] - 1)
@@ -306,18 +215,10 @@
                                         [0, 7, 6, 8],
                                         [0, 3, 5, 3]])
 
-<<<<<<< HEAD
-    @pytest.mark.parametrize('order', range(0, 6))
-    def test_geometric_transform07(self, order):
-        data = np.array([[4, 1, 3, 2],
-                         [7, 6, 8, 5],
-                         [3, 5, 3, 6]])
-=======
     def test_geometric_transform07(self, order, xp):
         data = xp.asarray([[4, 1, 3, 2],
                            [7, 6, 8, 5],
                            [3, 5, 3, 6]])
->>>>>>> 91ad8138
 
         def mapping(x):
             return (x[0] - 1, x[1])
@@ -328,18 +229,10 @@
                                         [4, 1, 3, 2],
                                         [7, 6, 8, 5]])
 
-<<<<<<< HEAD
-    @pytest.mark.parametrize('order', range(0, 6))
-    def test_geometric_transform08(self, order):
-        data = np.array([[4, 1, 3, 2],
-                         [7, 6, 8, 5],
-                         [3, 5, 3, 6]])
-=======
     def test_geometric_transform08(self, order, xp):
         data = xp.asarray([[4, 1, 3, 2],
                            [7, 6, 8, 5],
                            [3, 5, 3, 6]])
->>>>>>> 91ad8138
 
         def mapping(x):
             return (x[0] - 1, x[1] - 1)
@@ -350,18 +243,10 @@
                                         [0, 4, 1, 3],
                                         [0, 7, 6, 8]])
 
-<<<<<<< HEAD
-    @pytest.mark.parametrize('order', range(0, 6))
-    def test_geometric_transform10(self, order):
-        data = np.array([[4, 1, 3, 2],
-                         [7, 6, 8, 5],
-                         [3, 5, 3, 6]])
-=======
     def test_geometric_transform10(self, order, xp):
         data = xp.asarray([[4, 1, 3, 2],
                            [7, 6, 8, 5],
                            [3, 5, 3, 6]])
->>>>>>> 91ad8138
 
         def mapping(x):
             return (x[0] - 1, x[1] - 1)
@@ -376,14 +261,8 @@
                                         [0, 4, 1, 3],
                                         [0, 7, 6, 8]])
 
-<<<<<<< HEAD
-    @pytest.mark.parametrize('order', range(0, 6))
-    def test_geometric_transform13(self, order):
-        data = np.ones([2], np.float64)
-=======
     def test_geometric_transform13(self, order, xp):
         data = xp.ones([2], dtype=xp.float64)
->>>>>>> 91ad8138
 
         def mapping(x):
             return (x[0] // 2,)
@@ -391,14 +270,8 @@
         out = ndimage.geometric_transform(data, mapping, [4], order=order)
         assert_array_almost_equal(out, [1, 1, 1, 1])
 
-<<<<<<< HEAD
-    @pytest.mark.parametrize('order', range(0, 6))
-    def test_geometric_transform14(self, order):
-        data = [1, 5, 2, 6, 3, 7, 4, 4]
-=======
     def test_geometric_transform14(self, order, xp):
         data = xp.asarray([1, 5, 2, 6, 3, 7, 4, 4])
->>>>>>> 91ad8138
 
         def mapping(x):
             return (2 * x[0],)
@@ -406,12 +279,7 @@
         out = ndimage.geometric_transform(data, mapping, [4], order=order)
         assert_array_almost_equal(out, [1, 2, 3, 4])
 
-<<<<<<< HEAD
-    @pytest.mark.parametrize('order', range(0, 6))
-    def test_geometric_transform15(self, order):
-=======
     def test_geometric_transform15(self, order, xp):
->>>>>>> 91ad8138
         data = [1, 2, 3, 4]
 
         def mapping(x):
@@ -420,12 +288,7 @@
         out = ndimage.geometric_transform(data, mapping, [8], order=order)
         assert_array_almost_equal(out[::2], [1, 2, 3, 4])
 
-<<<<<<< HEAD
-    @pytest.mark.parametrize('order', range(0, 6))
-    def test_geometric_transform16(self, order):
-=======
     def test_geometric_transform16(self, order, xp):
->>>>>>> 91ad8138
         data = [[1, 2, 3, 4],
                 [5, 6, 7, 8],
                 [9.0, 10, 11, 12]]
@@ -437,12 +300,7 @@
                                           order=order)
         assert_array_almost_equal(out, [[1, 3], [5, 7], [9, 11]])
 
-<<<<<<< HEAD
-    @pytest.mark.parametrize('order', range(0, 6))
-    def test_geometric_transform17(self, order):
-=======
     def test_geometric_transform17(self, order, xp):
->>>>>>> 91ad8138
         data = [[1, 2, 3, 4],
                 [5, 6, 7, 8],
                 [9, 10, 11, 12]]
@@ -454,12 +312,7 @@
                                           order=order)
         assert_array_almost_equal(out, [[1, 2, 3, 4]])
 
-<<<<<<< HEAD
-    @pytest.mark.parametrize('order', range(0, 6))
-    def test_geometric_transform18(self, order):
-=======
     def test_geometric_transform18(self, order, xp):
->>>>>>> 91ad8138
         data = [[1, 2, 3, 4],
                 [5, 6, 7, 8],
                 [9, 10, 11, 12]]
@@ -471,12 +324,7 @@
                                           order=order)
         assert_array_almost_equal(out, [[1, 3]])
 
-<<<<<<< HEAD
-    @pytest.mark.parametrize('order', range(0, 6))
-    def test_geometric_transform19(self, order):
-=======
     def test_geometric_transform19(self, order, xp):
->>>>>>> 91ad8138
         data = [[1, 2, 3, 4],
                 [5, 6, 7, 8],
                 [9, 10, 11, 12]]
@@ -488,12 +336,7 @@
                                           order=order)
         assert_array_almost_equal(out[..., ::2], data)
 
-<<<<<<< HEAD
-    @pytest.mark.parametrize('order', range(0, 6))
-    def test_geometric_transform20(self, order):
-=======
     def test_geometric_transform20(self, order, xp):
->>>>>>> 91ad8138
         data = [[1, 2, 3, 4],
                 [5, 6, 7, 8],
                 [9, 10, 11, 12]]
@@ -505,12 +348,7 @@
                                           order=order)
         assert_array_almost_equal(out[::2, ...], data)
 
-<<<<<<< HEAD
-    @pytest.mark.parametrize('order', range(0, 6))
-    def test_geometric_transform21(self, order):
-=======
     def test_geometric_transform21(self, order, xp):
->>>>>>> 91ad8138
         data = [[1, 2, 3, 4],
                 [5, 6, 7, 8],
                 [9, 10, 11, 12]]
@@ -522,18 +360,10 @@
                                           order=order)
         assert_array_almost_equal(out[::2, ::2], data)
 
-<<<<<<< HEAD
-    @pytest.mark.parametrize('order', range(0, 6))
-    def test_geometric_transform22(self, order):
-        data = np.array([[1, 2, 3, 4],
-                         [5, 6, 7, 8],
-                         [9, 10, 11, 12]], np.float64)
-=======
     def test_geometric_transform22(self, order, xp):
         data = xp.asarray([[1, 2, 3, 4],
                            [5, 6, 7, 8],
                            [9, 10, 11, 12]], dtype=xp.float64)
->>>>>>> 91ad8138
 
         def mapping1(x):
             return (x[0] / 2, x[1] / 2)
@@ -547,12 +377,7 @@
                                           (3, 4), order=order)
         assert_array_almost_equal(out, data)
 
-<<<<<<< HEAD
-    @pytest.mark.parametrize('order', range(0, 6))
-    def test_geometric_transform23(self, order):
-=======
     def test_geometric_transform23(self, order, xp):
->>>>>>> 91ad8138
         data = [[1, 2, 3, 4],
                 [5, 6, 7, 8],
                 [9, 10, 11, 12]]
@@ -564,12 +389,7 @@
         out = out.astype(np.int32)
         assert_array_almost_equal(out, [5, 7])
 
-<<<<<<< HEAD
-    @pytest.mark.parametrize('order', range(0, 6))
-    def test_geometric_transform24(self, order):
-=======
     def test_geometric_transform24(self, order, xp):
->>>>>>> 91ad8138
         data = [[1, 2, 3, 4],
                 [5, 6, 7, 8],
                 [9, 10, 11, 12]]
@@ -582,9 +402,6 @@
             extra_keywords={'b': 2})
         assert_array_almost_equal(out, [5, 7])
 
-<<<<<<< HEAD
-    def test_geometric_transform_grid_constant_order1(self):
-=======
 
 @skip_xp_backends("cupy", ["CuPy does not have geometric_transform"],
                   cpu_only=True, exceptions=['cupy', 'jax.numpy'],)
@@ -592,7 +409,6 @@
 
     def test_geometric_transform_grid_constant_order1(self, xp):
 
->>>>>>> 91ad8138
         # verify interpolation outside the original bounds
         x = np.array([[1, 2, 3],
                       [4, 5, 6]], dtype=float)
@@ -693,15 +509,10 @@
         out2 = ndimage.map_coordinates(data, idx, order=order)
         assert_array_almost_equal(out1, out2)
 
-<<<<<<< HEAD
-    def test_map_coordinates03(self):
-        data = np.array([[4, 1, 3, 2],
-=======
     @skip_xp_backends("jax.numpy", reasons=["`order` is required in jax"],
                       cpu_only=True, exceptions=['cupy', 'jax.numpy'],)
     def test_map_coordinates03(self, xp):
         data = _asarray([[4, 1, 3, 2],
->>>>>>> 91ad8138
                          [7, 6, 8, 5],
                          [3, 5, 3, 6]], order='F')
         idx = np.indices(data.shape) - 1
@@ -1535,14 +1346,4 @@
     def test_rotate_exact_180(self):
         a = np.tile(np.arange(5), (5, 1))
         b = ndimage.rotate(ndimage.rotate(a, 180), -180)
-<<<<<<< HEAD
-        assert_equal(a, b)
-
-
-def test_zoom_output_shape():
-    """Ticket #643"""
-    x = np.arange(12).reshape((3, 4))
-    ndimage.zoom(x, 2, output=np.zeros((6, 8)))
-=======
-        xp_assert_equal(a, b)
->>>>>>> 91ad8138
+        xp_assert_equal(a, b)