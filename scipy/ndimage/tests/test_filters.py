--- conflicted
+++ resolved
@@ -16,14 +16,10 @@
 
 from . import types, float_types, complex_types
 
-<<<<<<< HEAD
-=======
 from scipy.conftest import array_api_compatible
 skip_xp_backends = pytest.mark.skip_xp_backends
 pytestmark = [array_api_compatible, pytest.mark.usefixtures("skip_xp_backends"),
               skip_xp_backends(cpu_only=True, exceptions=['cupy', 'jax.numpy']),]
-
->>>>>>> 91ad8138
 
 def sumsq(a, b):
     return math.sqrt(((a - b)**2).sum())
@@ -169,11 +165,6 @@
         output = ndimage.convolve1d(array, weights)
         assert_array_almost_equal(output, expected)
 
-<<<<<<< HEAD
-    def test_correlate01_overlap(self):
-        array = np.arange(256).reshape(16, 16)
-        weights = np.array([2])
-=======
     @skip_xp_backends("jax.numpy", reasons=["output array is read-only."],
                       cpu_only=True, exceptions=['cupy', 'jax.numpy'])
     def test_correlate01_overlap(self, xp):
@@ -182,7 +173,6 @@
 
         array = xp.reshape(xp.arange(256), (16, 16))
         weights = xp.asarray([2])
->>>>>>> 91ad8138
         expected = 2 * array
 
         ndimage.correlate1d(array, weights, output=array)
@@ -485,11 +475,8 @@
                            mode='wrap', output=output)
         assert_array_almost_equal(output, expected)
 
-<<<<<<< HEAD
-=======
     @skip_xp_backends("jax.numpy", reasons=["output array is read-only."],
                       cpu_only=True, exceptions=['cupy', 'jax.numpy'],)
->>>>>>> 91ad8138
     @pytest.mark.parametrize('dtype_array', types)
     @pytest.mark.parametrize('dtype_output', types)
     def test_correlate23(self, dtype_array, dtype_output):
@@ -505,11 +492,8 @@
                            mode='nearest', output=output)
         assert_array_almost_equal(output, expected)
 
-<<<<<<< HEAD
-=======
     @skip_xp_backends("jax.numpy", reasons=["output array is read-only."],
                       cpu_only=True, exceptions=['cupy', 'jax.numpy'],)
->>>>>>> 91ad8138
     @pytest.mark.parametrize('dtype_array', types)
     @pytest.mark.parametrize('dtype_output', types)
     def test_correlate24(self, dtype_array, dtype_output):
@@ -526,11 +510,8 @@
                            mode='nearest', output=output, origin=-1)
         assert_array_almost_equal(output, tcov)
 
-<<<<<<< HEAD
-=======
     @skip_xp_backends("jax.numpy", reasons=["output array is read-only."],
                       cpu_only=True, exceptions=['cupy', 'jax.numpy'],)
->>>>>>> 91ad8138
     @pytest.mark.parametrize('dtype_array', types)
     @pytest.mark.parametrize('dtype_output', types)
     def test_correlate25(self, dtype_array, dtype_output):
@@ -736,17 +717,11 @@
         output2 = ndimage.gaussian_filter(input, 1.0, output=otype)
         assert_array_almost_equal(output1, output2)
 
-<<<<<<< HEAD
-    def test_gauss_memory_overlap(self):
-        input = np.arange(100 * 100).astype(np.float32)
-        input.shape = (100, 100)
-=======
     @skip_xp_backends("jax.numpy", reasons=["output array is read-only."],
                       cpu_only=True, exceptions=['cupy', 'jax.numpy'],)
     def test_gauss_memory_overlap(self, xp):
         input = xp.arange(100 * 100, dtype=xp.float32)
         input = xp.reshape(input, (100, 100))
->>>>>>> 91ad8138
         output1 = ndimage.gaussian_filter(input, 1.0)
         ndimage.gaussian_filter(input, 1.0, output=input)
         assert_array_almost_equal(output1, input)
@@ -788,13 +763,10 @@
                         mode=['reflect', 'nearest', 'constant'])
     kwargs_rank = dict(origin=(-1, 0, 1))
 
-<<<<<<< HEAD
-=======
     @skip_xp_backends("array_api_strict",
          reasons=["fancy indexing is only available in 2024 version"],
          cpu_only=True, exceptions=['cupy', 'jax.numpy'],
     )
->>>>>>> 91ad8138
     @pytest.mark.parametrize("filter_func, size0, size, kwargs",
                              [(ndimage.gaussian_filter, 0, 1.0, kwargs_gauss),
                               (ndimage.uniform_filter, 1, 3, kwargs_other),
@@ -939,11 +911,8 @@
         output = ndimage.prewitt(array, 0)
         assert_array_almost_equal(t, output)
 
-<<<<<<< HEAD
-=======
     @skip_xp_backends("jax.numpy", reasons=["output array is read-only."],
                       cpu_only=True, exceptions=['cupy', 'jax.numpy'],)
->>>>>>> 91ad8138
     @pytest.mark.parametrize('dtype', types + complex_types)
     def test_prewitt02(self, dtype):
         array = np.array([[3, 2, 5, 1, 4],
@@ -984,11 +953,8 @@
         output = ndimage.sobel(array, 0)
         assert_array_almost_equal(t, output)
 
-<<<<<<< HEAD
-=======
     @skip_xp_backends("jax.numpy", reasons=["output array is read-only."],
                       cpu_only=True, exceptions=['cupy', 'jax.numpy'],)
->>>>>>> 91ad8138
     @pytest.mark.parametrize('dtype', types + complex_types)
     def test_sobel02(self, dtype):
         array = np.array([[3, 2, 5, 1, 4],
@@ -1032,11 +998,8 @@
         output = ndimage.laplace(array)
         assert_array_almost_equal(tmp1 + tmp2, output)
 
-<<<<<<< HEAD
-=======
     @skip_xp_backends("jax.numpy", reasons=["output array is read-only"],
                       cpu_only=True, exceptions=['cupy', 'jax.numpy'],)
->>>>>>> 91ad8138
     @pytest.mark.parametrize('dtype',
                              [np.int32, np.float32, np.float64,
                               np.complex64, np.complex128])
@@ -1062,11 +1025,8 @@
         output = ndimage.gaussian_laplace(array, 1.0)
         assert_array_almost_equal(tmp1 + tmp2, output)
 
-<<<<<<< HEAD
-=======
     @skip_xp_backends("jax.numpy", reasons=["output array is read-only"],
                       cpu_only=True, exceptions=['cupy', 'jax.numpy'],)
->>>>>>> 91ad8138
     @pytest.mark.parametrize('dtype',
                              [np.int32, np.float32, np.float64,
                               np.complex64, np.complex128])
@@ -1080,11 +1040,8 @@
         ndimage.gaussian_laplace(array, 1.0, output)
         assert_array_almost_equal(tmp1 + tmp2, output)
 
-<<<<<<< HEAD
-=======
     @skip_xp_backends("jax.numpy", reasons=["output array is read-only."],
                       cpu_only=True, exceptions=['cupy', 'jax.numpy'],)
->>>>>>> 91ad8138
     @pytest.mark.parametrize('dtype', types + complex_types)
     def test_generic_laplace01(self, dtype):
         def derivative2(input, axis, output, mode, cval, a, b):
@@ -1104,11 +1061,8 @@
         ndimage.gaussian_laplace(array, 1.0, output)
         assert_array_almost_equal(tmp, output)
 
-<<<<<<< HEAD
-=======
     @skip_xp_backends("jax.numpy", reasons=["output array is read-only"],
                       cpu_only=True, exceptions=['cupy', 'jax.numpy'],)
->>>>>>> 91ad8138
     @pytest.mark.parametrize('dtype',
                              [np.int32, np.float32, np.float64,
                               np.complex64, np.complex128])
@@ -1120,11 +1074,7 @@
         tmp2 = ndimage.gaussian_filter(array, 1.0, [0, 1])
         output = ndimage.gaussian_gradient_magnitude(array, 1.0)
         expected = tmp1 * tmp1 + tmp2 * tmp2
-        expected = np.sqrt(expected).astype(dtype)
-        assert_array_almost_equal(expected, output)
-
-<<<<<<< HEAD
-=======
+
         astype = array_namespace(expected).astype
         expected_float = astype(expected, xp.float64) if is_int_dtype else expected
         expected = astype(xp.sqrt(expected_float), dtype)
@@ -1132,7 +1082,6 @@
 
     @skip_xp_backends("jax.numpy", reasons=["output array is read-only"],
                       cpu_only=True, exceptions=['cupy', 'jax.numpy'],)
->>>>>>> 91ad8138
     @pytest.mark.parametrize('dtype',
                              [np.int32, np.float32, np.float64,
                               np.complex64, np.complex128])
@@ -1166,30 +1115,20 @@
             extra_keywords={'b': 2.0})
         assert_array_almost_equal(tmp1, tmp2)
 
-<<<<<<< HEAD
-    def test_uniform01(self):
-        array = np.array([2, 4, 6])
-=======
     @skip_xp_backends("cupy",
                       reasons=["https://github.com/cupy/cupy/pull/8430"],
                       cpu_only=True, exceptions=['cupy', 'jax.numpy'],)
     def test_uniform01(self, xp):
         array = xp.asarray([2, 4, 6])
->>>>>>> 91ad8138
         size = 2
         output = ndimage.uniform_filter1d(array, size, origin=-1)
         assert_array_almost_equal([3, 5, 6], output)
 
-<<<<<<< HEAD
-    def test_uniform01_complex(self):
-        array = np.array([2 + 1j, 4 + 2j, 6 + 3j], dtype=np.complex128)
-=======
     @skip_xp_backends("cupy",
                       reasons=["https://github.com/cupy/cupy/pull/8430"],
                       cpu_only=True, exceptions=['cupy', 'jax.numpy'],)
     def test_uniform01_complex(self, xp):
         array = xp.asarray([2 + 1j, 4 + 2j, 6 + 3j], dtype=xp.complex128)
->>>>>>> 91ad8138
         size = 2
         output = ndimage.uniform_filter1d(array, size, origin=-1)
         assert_array_almost_equal([3, 5, 6], output.real)
@@ -1207,16 +1146,11 @@
         output = ndimage.uniform_filter(array, filter_shape)
         assert_array_almost_equal(array, output)
 
-<<<<<<< HEAD
-    def test_uniform04(self):
-        array = np.array([2, 4, 6])
-=======
     @skip_xp_backends("cupy",
                       reasons=["https://github.com/cupy/cupy/pull/8430"],
                       cpu_only=True, exceptions=['cupy', 'jax.numpy'],)
     def test_uniform04(self, xp):
         array = xp.asarray([2, 4, 6])
->>>>>>> 91ad8138
         filter_shape = [2]
         output = ndimage.uniform_filter(array, filter_shape)
         assert_array_almost_equal([2, 3, 5], output)
@@ -1227,12 +1161,9 @@
         output = ndimage.uniform_filter(array, filter_shape)
         assert_array_almost_equal([], output)
 
-<<<<<<< HEAD
-=======
     @skip_xp_backends("cupy",
                       reasons=["https://github.com/cupy/cupy/pull/8430"],
                       cpu_only=True, exceptions=['cupy', 'jax.numpy'],)
->>>>>>> 91ad8138
     @pytest.mark.parametrize('dtype_array', types)
     @pytest.mark.parametrize('dtype_output', types)
     def test_uniform06(self, dtype_array, dtype_output):
@@ -1244,12 +1175,9 @@
         assert_array_almost_equal([[4, 6, 10], [10, 12, 16]], output)
         assert_equal(output.dtype.type, dtype_output)
 
-<<<<<<< HEAD
-=======
     @skip_xp_backends("cupy",
                       reasons=["https://github.com/cupy/cupy/pull/8430"],
                       cpu_only=True, exceptions=['cupy', 'jax.numpy'],)
->>>>>>> 91ad8138
     @pytest.mark.parametrize('dtype_array', complex_types)
     @pytest.mark.parametrize('dtype_output', complex_types)
     def test_uniform06_complex(self, dtype_array, dtype_output):
@@ -1291,20 +1219,9 @@
                           [5, 8, 3, 7, 1]])
         filter_shape = np.array([2, 3])
         output = ndimage.minimum_filter(array, filter_shape)
-<<<<<<< HEAD
         assert_array_almost_equal([[2, 2, 1, 1, 1],
                                    [2, 2, 1, 1, 1],
                                    [5, 3, 3, 1, 1]], output)
-
-    def test_minimum_filter05_overlap(self):
-        array = np.array([[3, 2, 5, 1, 4],
-                          [7, 6, 9, 3, 5],
-                          [5, 8, 3, 7, 1]])
-        filter_shape = np.array([2, 3])
-=======
-        assert_array_almost_equal(xp.asarray([[2, 2, 1, 1, 1],
-                                              [2, 2, 1, 1, 1],
-                                              [5, 3, 3, 1, 1]]), output)
 
     @skip_xp_backends("jax.numpy",
         reasons=["assignment destination is read-only"],
@@ -1315,7 +1232,6 @@
                             [7, 6, 9, 3, 5],
                             [5, 8, 3, 7, 1]])
         filter_shape = xp.asarray([2, 3])
->>>>>>> 91ad8138
         ndimage.minimum_filter(array, filter_shape, output=array)
         assert_array_almost_equal([[2, 2, 1, 1, 1],
                                    [2, 2, 1, 1, 1],
@@ -1534,13 +1450,6 @@
         output = ndimage.percentile_filter(array, 17, size=(2, 3))
         assert_array_almost_equal(expected, output)
 
-<<<<<<< HEAD
-    def test_rank06_overlap(self):
-        array = np.array([[3, 2, 5, 1, 4],
-                          [5, 8, 3, 7, 1],
-                          [5, 6, 9, 3, 5]])
-        array_copy = array.copy()
-=======
     @skip_xp_backends("jax.numpy",
         reasons=["assignment destination is read-only"],
         cpu_only=True, exceptions=['cupy', 'jax.numpy'],
@@ -1554,7 +1463,6 @@
 
         asarray = array_namespace(array).asarray
         array_copy = asarray(array, copy=True)
->>>>>>> 91ad8138
         expected = [[2, 2, 1, 1, 1],
                     [3, 3, 2, 1, 1],
                     [5, 5, 3, 3, 1]]
@@ -1995,15 +1903,10 @@
     assert_raises(ValueError, ndimage.convolve,
                   np.ones((3, 5)), np.ones((2, 2)), origin=[0, -2])
 
-<<<<<<< HEAD
-
-def test_multiple_modes():
-=======
 @skip_xp_backends("cupy",
                   reasons=["https://github.com/cupy/cupy/pull/8430"],
                   cpu_only=True, exceptions=['cupy', 'jax.numpy'],)
 def test_multiple_modes(xp):
->>>>>>> 91ad8138
     # Test that the filters with multiple mode cababilities for different
     # dimensions give the same result as applying a single mode.
     arr = np.array([[1., 0., 0.],
@@ -2033,9 +1936,6 @@
                  ndimage.uniform_filter(arr, 5, mode=mode2))
 
 
-<<<<<<< HEAD
-def test_multiple_modes_sequentially():
-=======
 @skip_xp_backends(
         "jax.numpy", "cupy",
         reasons=["output array is read-only.",
@@ -2043,7 +1943,6 @@
         cpu_only=True, exceptions=['cupy', 'jax.numpy'],
 )
 def test_multiple_modes_sequentially(xp):
->>>>>>> 91ad8138
     # Test that the filters with multiple mode cababilities for different
     # dimensions give the same result as applying the filters with
     # different modes sequentially
@@ -2157,15 +2056,10 @@
 
     assert_almost_equal(expected, calculated)
 
-<<<<<<< HEAD
-
-def test_multiple_modes_uniform():
-=======
 @skip_xp_backends("cupy",
                   reasons=["https://github.com/cupy/cupy/pull/8430"],
                   cpu_only=True, exceptions=['cupy', 'jax.numpy'],)
 def test_multiple_modes_uniform(xp):
->>>>>>> 91ad8138
     # Test uniform filter for multiple extrapolation modes
     arr = np.array([[1., 0., 0.],
                     [1., 1., 0.],
@@ -2268,17 +2162,12 @@
 
     def check_func_serial(self, n, fun, args, out):
         for i in range(n):
-<<<<<<< HEAD
             fun(*args, output=out[i])
-=======
-            fun(*args, output=out[i, ...])
 
     def test_correlate1d(self, xp):
         if is_cupy(xp):
             pytest.xfail("XXX thread exception; cannot repro outside of pytest")
->>>>>>> 91ad8138
-
-    def test_correlate1d(self):
+
         d = np.random.randn(5000)
         os = np.empty((4, d.size))
         ot = np.empty_like(os)
@@ -2287,13 +2176,6 @@
         self.check_func_thread(4, ndimage.correlate1d, (d, k), ot)
         assert_array_equal(os, ot)
 
-<<<<<<< HEAD
-    def test_correlate(self):
-        d = np.random.randn(500, 500)
-        k = np.random.randn(10, 10)
-        os = np.empty([4] + list(d.shape))
-        ot = np.empty_like(os)
-=======
     def test_correlate(self, xp):
         if is_cupy(xp):
             pytest.xfail("XXX thread exception; cannot repro outside of pytest")
@@ -2302,20 +2184,10 @@
         k = xp.asarray(np.random.randn(10, 10))
         os = xp.empty([4] + list(d.shape))
         ot = xp.empty_like(os)
->>>>>>> 91ad8138
         self.check_func_serial(4, ndimage.correlate, (d, k), os)
         self.check_func_thread(4, ndimage.correlate, (d, k), ot)
         assert_array_equal(os, ot)
 
-<<<<<<< HEAD
-    def test_median_filter(self):
-        d = np.random.randn(500, 500)
-        os = np.empty([4] + list(d.shape))
-        ot = np.empty_like(os)
-        self.check_func_serial(4, ndimage.median_filter, (d, 3), os)
-        self.check_func_thread(4, ndimage.median_filter, (d, 3), ot)
-        assert_array_equal(os, ot)
-=======
     def test_median_filter(self, xp):
         if is_cupy(xp):
             pytest.xfail("XXX thread exception; cannot repro outside of pytest")
@@ -2325,14 +2197,12 @@
         ot = xp.empty_like(os)
         self.check_func_serial(4, ndimage.median_filter, (d, 3), os)
         self.check_func_thread(4, ndimage.median_filter, (d, 3), ot)
-        xp_assert_equal(os, ot)
+        assert_array_equal(os, ot)
 
     def test_uniform_filter1d(self, xp):
         if is_cupy(xp):
             pytest.xfail("XXX thread exception; cannot repro outside of pytest")
->>>>>>> 91ad8138
-
-    def test_uniform_filter1d(self):
+
         d = np.random.randn(5000)
         os = np.empty((4, d.size))
         ot = np.empty_like(os)
@@ -2340,12 +2210,6 @@
         self.check_func_thread(4, ndimage.uniform_filter1d, (d, 5), ot)
         assert_array_equal(os, ot)
 
-<<<<<<< HEAD
-    def test_minmax_filter(self):
-        d = np.random.randn(500, 500)
-        os = np.empty([4] + list(d.shape))
-        ot = np.empty_like(os)
-=======
     def test_minmax_filter(self, xp):
         if is_cupy(xp):
             pytest.xfail("XXX thread exception; cannot repro outside of pytest")
@@ -2353,7 +2217,6 @@
         d = xp.asarray(np.random.randn(500, 500))
         os = xp.empty([4] + list(d.shape))
         ot = xp.empty_like(os)
->>>>>>> 91ad8138
         self.check_func_serial(4, ndimage.maximum_filter, (d, 3), os)
         self.check_func_thread(4, ndimage.maximum_filter, (d, 3), ot)
         assert_array_equal(os, ot)
