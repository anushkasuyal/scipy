--- conflicted
+++ resolved
@@ -7,14 +7,11 @@
 
 from scipy import ndimage
 
-<<<<<<< HEAD
-=======
 from scipy.conftest import array_api_compatible
 skip_xp_backends = pytest.mark.skip_xp_backends
 pytestmark = [array_api_compatible, pytest.mark.usefixtures("skip_xp_backends"),
               skip_xp_backends(cpu_only=True, exceptions=['cupy', 'jax.numpy'],)]
 
->>>>>>> 91ad8138
 
 class TestNdimageFourier:
 
